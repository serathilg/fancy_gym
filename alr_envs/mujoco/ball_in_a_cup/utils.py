--- conflicted
+++ resolved
@@ -1,9 +1,5 @@
-<<<<<<< HEAD
-from alr_envs.utils.detpmp_env_wrapper import DetPMPEnvWrapper
-from alr_envs.utils.dmp_env_wrapper import DmpEnvWrapper
-=======
 from alr_envs.utils.wrapper.detpmp_wrapper import DetPMPWrapper
->>>>>>> dee2fad2
+from alr_envs.utils.wrapper.dmp_wrapper import DmpWrapper
 from alr_envs.mujoco.ball_in_a_cup.ball_in_a_cup import ALRBallInACupEnv
 from alr_envs.mujoco.ball_in_a_cup.ball_in_a_cup_simple import ALRBallInACupEnv as ALRBallInACupEnvSimple
 
@@ -56,21 +52,6 @@
     def _init():
         env = ALRBallInACupEnvSimple()
 
-<<<<<<< HEAD
-        env = DetPMPEnvWrapper(env,
-                               num_dof=7,
-                               num_basis=5,
-                               width=0.005,
-                               policy_type="motor",
-                               start_pos=env.start_pos,
-                               duration=3.5,
-                               post_traj_time=4.5,
-                               dt=env.dt,
-                               weights_scale=0.2,
-                               zero_start=True,
-                               zero_goal=True
-                               )
-=======
         env = DetPMPWrapper(env,
                             num_dof=7,
                             num_basis=5,
@@ -80,11 +61,10 @@
                             duration=3.5,
                             post_traj_time=4.5,
                             dt=env.dt,
-                            weights_scale=0.25,
+                            weights_scale=0.2,
                             zero_start=True,
                             zero_goal=True
                             )
->>>>>>> dee2fad2
 
         env.seed(seed + rank)
         return env
@@ -106,36 +86,20 @@
     def _init():
         env = ALRBallInACupEnvSimple()
 
-<<<<<<< HEAD
-        env = DetPMPEnvWrapper(env,
-                               num_dof=3,
-                               num_basis=5,
-                               width=0.005,
-                               off=-0.1,
-                               policy_type="motor",
-                               start_pos=env.start_pos[1::2],
-                               duration=3.5,
-                               post_traj_time=4.5,
-                               dt=env.dt,
-                               weights_scale=0.25,
-                               zero_start=True,
-                               zero_goal=True
-                               )
-=======
         env = DetPMPWrapper(env,
                             num_dof=3,
                             num_basis=5,
                             width=0.005,
+                            off=-0.1,
                             policy_type="motor",
                             start_pos=env.start_pos[1::2],
                             duration=3.5,
                             post_traj_time=4.5,
                             dt=env.dt,
-                            weights_scale=0.5,
+                            weights_scale=0.25,
                             zero_start=True,
                             zero_goal=True
                             )
->>>>>>> dee2fad2
 
         env.seed(seed + rank)
         return env
@@ -157,20 +121,20 @@
     def _init():
         _env = ALRBallInACupEnvSimple()
 
-        _env = DmpEnvWrapper(_env,
-                             num_dof=3,
-                             num_basis=5,
-                             duration=3.5,
-                             post_traj_time=4.5,
-                             bandwidth_factor=2.5,
-                             dt=_env.dt,
-                             learn_goal=False,
-                             alpha_phase=3,
-                             start_pos=_env.start_pos[1::2],
-                             final_pos=_env.start_pos[1::2],
-                             policy_type="motor",
-                             weights_scale=100,
-                             )
+        _env = DmpWrapper(_env,
+                          num_dof=3,
+                          num_basis=5,
+                          duration=3.5,
+                          post_traj_time=4.5,
+                          bandwidth_factor=2.5,
+                          dt=_env.dt,
+                          learn_goal=False,
+                          alpha_phase=3,
+                          start_pos=_env.start_pos[1::2],
+                          final_pos=_env.start_pos[1::2],
+                          policy_type="motor",
+                          weights_scale=100,
+                          )
 
         _env.seed(seed + rank)
         return _env
