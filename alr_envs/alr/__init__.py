--- conflicted
+++ resolved
@@ -10,7 +10,6 @@
 from .mujoco.reacher.alr_reacher import ALRReacherEnv
 from .mujoco.reacher.balancing import BalancingEnv
 
-<<<<<<< HEAD
 from alr_envs.alr.mujoco.table_tennis.tt_gym import MAX_EPISODE_STEPS
 from .mujoco.ant_jump.ant_jump import MAX_EPISODE_STEPS_ANTJUMP
 from .mujoco.half_cheetah_jump.half_cheetah_jump import MAX_EPISODE_STEPS_HALFCHEETAHJUMP
@@ -19,9 +18,6 @@
 from .mujoco.hopper_throw.hopper_throw import MAX_EPISODE_STEPS_HOPPERTHROW
 from .mujoco.hopper_throw.hopper_throw_in_basket import MAX_EPISODE_STEPS_HOPPERTHROWINBASKET
 from .mujoco.walker_2d_jump.walker_2d_jump import MAX_EPISODE_STEPS_WALKERJUMP
-=======
-from .mujoco.table_tennis.tt_gym import MAX_EPISODE_STEPS
->>>>>>> bd4632af
 
 ALL_ALR_MOTION_PRIMITIVE_ENVIRONMENTS = {"DMP": [], "ProMP": []}
 
@@ -108,7 +104,6 @@
         "hole_depth": 1,
         "hole_x": None,
         "collision_penalty": 100,
-        "rew_fct": "unbounded"
     }
 )
 
@@ -553,7 +548,58 @@
     )
     ALL_ALR_MOTION_PRIMITIVE_ENVIRONMENTS["ProMP"].append(_env_id)
 
-<<<<<<< HEAD
+## ALRReacher
+_versions = ["ALRReacher-v0", "ALRLongReacher-v0", "ALRReacherSparse-v0", "ALRLongReacherSparse-v0"]
+for _v in _versions:
+    _name = _v.split("-")
+    _env_id = f'{_name[0]}DMP-{_name[1]}'
+    register(
+        id=_env_id,
+        entry_point='alr_envs.utils.make_env_helpers:make_dmp_env_helper',
+        # max_episode_steps=1,
+        kwargs={
+            "name": f"alr_envs:{_v}",
+            "wrappers": [mujoco.reacher.MPWrapper],
+            "mp_kwargs": {
+                "num_dof": 5 if "long" not in _v.lower() else 7,
+                "num_basis": 2,
+                "duration": 4,
+                "alpha_phase": 2,
+                "learn_goal": True,
+                "policy_type": "motor",
+                "weights_scale": 5,
+                "policy_kwargs": {
+                    "p_gains": 1,
+                    "d_gains": 0.1
+                }
+            }
+        }
+    )
+    ALL_ALR_MOTION_PRIMITIVE_ENVIRONMENTS["DMP"].append(_env_id)
+
+    _env_id = f'{_name[0]}ProMP-{_name[1]}'
+    register(
+        id=_env_id,
+        entry_point='alr_envs.utils.make_env_helpers:make_promp_env_helper',
+        kwargs={
+            "name": f"alr_envs:{_v}",
+            "wrappers": [mujoco.reacher.MPWrapper],
+            "mp_kwargs": {
+                "num_dof": 5 if "long" not in _v.lower() else 7,
+                "num_basis": 2,
+                "duration": 4,
+                "policy_type": "motor",
+                "weights_scale": 5,
+                "zero_start": True,
+                "policy_kwargs": {
+                    "p_gains": 1,
+                    "d_gains": 0.1
+                }
+            }
+        }
+    )
+    ALL_ALR_MOTION_PRIMITIVE_ENVIRONMENTS["ProMP"].append(_env_id)
+
 # ## Beerpong
 # _versions = ["v0", "v1"]
 # for _v in _versions:
@@ -584,59 +630,6 @@
 #         }
 #     )
 #     ALL_ALR_MOTION_PRIMITIVE_ENVIRONMENTS["ProMP"].append(_env_id)
-=======
-## ALRReacher
-_versions = ["ALRReacher-v0", "ALRLongReacher-v0", "ALRReacherSparse-v0", "ALRLongReacherSparse-v0"]
-for _v in _versions:
-    _name = _v.split("-")
-    _env_id = f'{_name[0]}DMP-{_name[1]}'
-    register(
-        id=_env_id,
-        entry_point='alr_envs.utils.make_env_helpers:make_dmp_env_helper',
-        # max_episode_steps=1,
-        kwargs={
-            "name": f"alr_envs:{_v}",
-            "wrappers": [mujoco.reacher.MPWrapper],
-            "mp_kwargs": {
-                "num_dof": 5 if "long" not in _v.lower() else 7,
-                "num_basis": 2,
-                "duration": 4,
-                "alpha_phase": 2,
-                "learn_goal": True,
-                "policy_type": "motor",
-                "weights_scale": 5,
-                "policy_kwargs": {
-                    "p_gains": 1,
-                    "d_gains": 0.1
-                }
-            }
-        }
-    )
-    ALL_ALR_MOTION_PRIMITIVE_ENVIRONMENTS["DMP"].append(_env_id)
-
-    _env_id = f'{_name[0]}ProMP-{_name[1]}'
-    register(
-        id=_env_id,
-        entry_point='alr_envs.utils.make_env_helpers:make_promp_env_helper',
-        kwargs={
-            "name": f"alr_envs:{_v}",
-            "wrappers": [mujoco.reacher.MPWrapper],
-            "mp_kwargs": {
-                "num_dof": 5 if "long" not in _v.lower() else 7,
-                "num_basis": 2,
-                "duration": 4,
-                "policy_type": "motor",
-                "weights_scale": 5,
-                "zero_start": True,
-                "policy_kwargs": {
-                    "p_gains": 1,
-                    "d_gains": 0.1
-                }
-            }
-        }
-    )
-    ALL_ALR_MOTION_PRIMITIVE_ENVIRONMENTS["ProMP"].append(_env_id)
->>>>>>> bd4632af
 
 ## Beerpong
 _versions = ["v0", "v1"]
