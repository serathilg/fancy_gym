--- conflicted
+++ resolved
@@ -89,14 +89,7 @@
         # TODO: Do we need that?
         reward = - dist_reward ** 2
 
-<<<<<<< HEAD
         reward -= 5e-8 * np.sum(acc**2)
-=======
-        reward -= 1e-6 * np.sum(acc ** 2)
->>>>>>> dee2fad2
-
-        if self._steps == 200:
-            reward -= 0.1 * np.sum(vel ** 2) ** 2
 
         if self._is_collided:
             reward -= self.collision_penalty
