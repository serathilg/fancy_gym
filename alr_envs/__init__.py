import numpy as np
from gym.envs.registration import register

from alr_envs.classic_control.hole_reacher.hole_reacher_mp_wrapper import HoleReacherMPWrapper
from alr_envs.classic_control.simple_reacher.simple_reacher_mp_wrapper import SimpleReacherMPWrapper
from alr_envs.classic_control.viapoint_reacher.viapoint_reacher_mp_wrapper import ViaPointReacherMPWrapper
<<<<<<< HEAD
from alr_envs.dmc.manipulation.reach.reach_mp_wrapper import DMCReachSiteMPWrapper
from alr_envs.dmc.suite.ball_in_cup.ball_in_cup_mp_wrapper import DMCBallInCupMPWrapper
from alr_envs.dmc.suite.cartpole.cartpole_mp_wrapper import DMCCartpoleMPWrapper, DMCCartpoleThreePolesMPWrapper, \
    DMCCartpoleTwoPolesMPWrapper
from alr_envs.dmc.suite.reacher.reacher_mp_wrapper import DMCReacherMPWrapper
=======
from alr_envs.dmc.ball_in_cup.ball_in_the_cup_mp_wrapper import DMCBallInCupMPWrapper
from alr_envs.mujoco.ball_in_a_cup.ball_in_a_cup_mp_wrapper import BallInACupMPWrapper
from alr_envs.open_ai import reacher_v2, continuous_mountain_car, fetch
from alr_envs.stochastic_search.functions.f_rosenbrock import Rosenbrock
>>>>>>> d2414797

# Mujoco

## Reacher
register(
    id='ALRReacher-v0',
    entry_point='alr_envs.mujoco:ALRReacherEnv',
    max_episode_steps=200,
    kwargs={
        "steps_before_reward": 0,
        "n_links": 5,
        "balance": False,
    }
)

register(
    id='ALRReacherSparse-v0',
    entry_point='alr_envs.mujoco:ALRReacherEnv',
    max_episode_steps=200,
    kwargs={
        "steps_before_reward": 200,
        "n_links": 5,
        "balance": False,
    }
)

register(
    id='ALRReacherSparseBalanced-v0',
    entry_point='alr_envs.mujoco:ALRReacherEnv',
    max_episode_steps=200,
    kwargs={
        "steps_before_reward": 200,
        "n_links": 5,
        "balance": True,
    }
)

register(
    id='ALRLongReacher-v0',
    entry_point='alr_envs.mujoco:ALRReacherEnv',
    max_episode_steps=200,
    kwargs={
        "steps_before_reward": 0,
        "n_links": 7,
        "balance": False,
    }
)

register(
    id='ALRLongReacherSparse-v0',
    entry_point='alr_envs.mujoco:ALRReacherEnv',
    max_episode_steps=200,
    kwargs={
        "steps_before_reward": 200,
        "n_links": 7,
        "balance": False,
    }
)

register(
    id='ALRLongReacherSparseBalanced-v0',
    entry_point='alr_envs.mujoco:ALRReacherEnv',
    max_episode_steps=200,
    kwargs={
        "steps_before_reward": 200,
        "n_links": 7,
        "balance": True,
    }
)

## Balancing Reacher

register(
    id='Balancing-v0',
    entry_point='alr_envs.mujoco:BalancingEnv',
    max_episode_steps=200,
    kwargs={
        "n_links": 5,
    }
)

# Classic control

## Simple Reacher
register(
    id='SimpleReacher-v0',
    entry_point='alr_envs.classic_control:SimpleReacherEnv',
    max_episode_steps=200,
    kwargs={
        "n_links": 2,
    }
)

register(
    id='SimpleReacher-v1',
    entry_point='alr_envs.classic_control:SimpleReacherEnv',
    max_episode_steps=200,
    kwargs={
        "n_links": 2,
        "random_start": False
    }
)

register(
    id='LongSimpleReacher-v0',
    entry_point='alr_envs.classic_control:SimpleReacherEnv',
    max_episode_steps=200,
    kwargs={
        "n_links": 5,
    }
)

register(
    id='LongSimpleReacher-v1',
    entry_point='alr_envs.classic_control:SimpleReacherEnv',
    max_episode_steps=200,
    kwargs={
        "n_links": 5,
        "random_start": False
    }
)

## Viapoint Reacher

register(
    id='ViaPointReacher-v0',
    entry_point='alr_envs.classic_control:ViaPointReacher',
    max_episode_steps=200,
    kwargs={
        "n_links": 5,
        "allow_self_collision": False,
        "collision_penalty": 1000
    }
)

## Hole Reacher
register(
    id='HoleReacher-v0',
    entry_point='alr_envs.classic_control:HoleReacherEnv',
    max_episode_steps=200,
    kwargs={
        "n_links": 5,
        "random_start": True,
        "allow_self_collision": False,
        "allow_wall_collision": False,
        "hole_width": None,
        "hole_depth": 1,
        "hole_x": None,
        "collision_penalty": 100,
    }
)

register(
    id='HoleReacher-v1',
    entry_point='alr_envs.classic_control:HoleReacherEnv',
    max_episode_steps=200,
    kwargs={
        "n_links": 5,
        "random_start": False,
        "allow_self_collision": False,
        "allow_wall_collision": False,
        "hole_width": 0.25,
        "hole_depth": 1,
        "hole_x": None,
        "collision_penalty": 100,
    }
)

register(
    id='HoleReacher-v2',
    entry_point='alr_envs.classic_control:HoleReacherEnv',
    max_episode_steps=200,
    kwargs={
        "n_links": 5,
        "random_start": False,
        "allow_self_collision": False,
        "allow_wall_collision": False,
        "hole_width": 0.25,
        "hole_depth": 1,
        "hole_x": 2,
        "collision_penalty": 100,
    }
)

# Motion Primitive Environments

## Simple Reacher
versions = ["SimpleReacher-v0", "SimpleReacher-v1", "LongSimpleReacher-v0", "LongSimpleReacher-v1"]
for v in versions:
    name = v.split("-")
    register(
        id=f'{name[0]}DMP-{name[1]}',
        entry_point='alr_envs.utils.make_env_helpers:make_dmp_env_helper',
        # max_episode_steps=1,
        kwargs={
            "name": f"alr_envs:{v}",
            "wrappers": [SimpleReacherMPWrapper],
            "mp_kwargs": {
                "num_dof": 2 if "long" not in v.lower() else 5,
                "num_basis": 5,
                "duration": 20,
                "alpha_phase": 2,
                "learn_goal": True,
                "policy_type": "velocity",
                "weights_scale": 50,
            }
        }
    )

register(
    id='ViaPointReacherDMP-v0',
    entry_point='alr_envs.utils.make_env_helpers:make_dmp_env_helper',
    # max_episode_steps=1,
    kwargs={
        "name": "alr_envs:ViaPointReacher-v0",
        "wrappers": [ViaPointReacherMPWrapper],
        "mp_kwargs": {
            "num_dof": 5,
            "num_basis": 5,
            "duration": 2,
            "learn_goal": True,
            "alpha_phase": 2,
            "policy_type": "velocity",
            "weights_scale": 50,
        }
    }
)

## Hole Reacher
versions = ["v0", "v1", "v2"]
for v in versions:
    register(
        id=f'HoleReacherDMP-{v}',
        entry_point='alr_envs.utils.make_env_helpers:make_dmp_env_helper',
        # max_episode_steps=1,
        kwargs={
            "name": f"alr_envs:HoleReacher-{v}",
            "wrappers": [HoleReacherMPWrapper],
            "mp_kwargs": {
                "num_dof": 5,
                "num_basis": 5,
                "duration": 2,
                "learn_goal": True,
                "alpha_phase": 2,
                "bandwidth_factor": 2,
                "policy_type": "velocity",
                "weights_scale": 50,
                "goal_scale": 0.1
            }
        }
    )

    register(
        id=f'HoleReacherDetPMP-{v}',
        entry_point='alr_envs.utils.make_env_helpers:make_detpmp_env_helper',
        kwargs={
            "name": f"alr_envs:HoleReacher-{v}",
            "wrappers": [HoleReacherMPWrapper],
            "mp_kwargs": {
                "num_dof": 5,
                "num_basis": 5,
                "duration": 2,
                "width": 0.025,
                "policy_type": "velocity",
                "weights_scale": 0.2,
                "zero_start": True
            }
        }
    )

## Deep Mind Control Suite (DMC)
### Suite

# tasks = ["ball_in_cup-catch", "reacher-easy", "reacher-hard", "cartpole-balance", "cartpole-balance_sparse",
#          "cartpole-swingup", "cartpole-swingup_sparse", "cartpole-two_poles", "cartpole-three_poles"]
# wrappers = [DMCBallInCupMPWrapper, DMCReacherMPWrapper, DMCReacherMPWrapper, DMCCartpoleMPWrapper,
#             partial(DMCCartpoleMPWrapper)]
# for t, w in zip(tasks, wrappers):
register(
    id=f'dmc_ball_in_cup-catch_dmp-v0',
    entry_point='alr_envs.utils.make_env_helpers:make_dmp_env_helper',
    # max_episode_steps=1,
    kwargs={
        "name": f"ball_in_cup-catch",
        "time_limit": 1,
        "episode_length": 50,
        "wrappers": [DMCBallInCupMPWrapper],
        "mp_kwargs": {
            "num_dof": 2,
            "num_basis": 5,
            "duration": 1,
            "learn_goal": True,
            "alpha_phase": 2,
            "bandwidth_factor": 2,
            "policy_type": "motor",
            "weights_scale": 50,
            "goal_scale": 0.1,
            "policy_kwargs": {
                "p_gains": 50,
                "d_gains": 1
            }
        }
    }
)

register(
    id=f'dmc_ball_in_cup-catch_detpmp-v0',
    entry_point='alr_envs.utils.make_env_helpers:make_detpmp_env_helper',
    kwargs={
        "name": f"ball_in_cup-catch",
        "time_limit": 1,
        "episode_length": 50,
        "wrappers": [DMCBallInCupMPWrapper],
        "mp_kwargs": {
            "num_dof": 2,
            "num_basis": 5,
            "duration": 1,
            "width": 0.025,
            "policy_type": "motor",
            "weights_scale": 0.2,
            "zero_start": True,
            "policy_kwargs": {
                "p_gains": 50,
                "d_gains": 1
            }
        }
    }
)

# TODO tune gains and episode length for all below
register(
    id=f'dmc_reacher-easy_dmp-v0',
    entry_point='alr_envs.utils.make_env_helpers:make_dmp_env_helper',
    # max_episode_steps=1,
    kwargs={
        "name": f"reacher-easy",
        "time_limit": 1,
        "episode_length": 50,
        "wrappers": [DMCReacherMPWrapper],
        "mp_kwargs": {
            "num_dof": 2,
            "num_basis": 5,
            "duration": 1,
            "learn_goal": True,
            "alpha_phase": 2,
            "bandwidth_factor": 2,
            "policy_type": "motor",
            "weights_scale": 50,
            "goal_scale": 0.1,
            "policy_kwargs": {
                "p_gains": 50,
                "d_gains": 1
            }
        }
    }
)

register(
    id=f'dmc_reacher-easy_detpmp-v0',
    entry_point='alr_envs.utils.make_env_helpers:make_detpmp_env_helper',
    kwargs={
        "name": f"reacher-easy",
        "time_limit": 1,
        "episode_length": 50,
        "wrappers": [DMCReacherMPWrapper],
        "mp_kwargs": {
            "num_dof": 2,
            "num_basis": 5,
            "duration": 1,
            "width": 0.025,
            "policy_type": "motor",
            "weights_scale": 0.2,
            "zero_start": True,
            "policy_kwargs": {
                "p_gains": 50,
                "d_gains": 1
            }
        }
    }
)

register(
    id=f'dmc_reacher-hard_dmp-v0',
    entry_point='alr_envs.utils.make_env_helpers:make_dmp_env_helper',
    # max_episode_steps=1,
    kwargs={
        "name": f"reacher-hard",
        "time_limit": 1,
        "episode_length": 50,
        "wrappers": [DMCReacherMPWrapper],
        "mp_kwargs": {
            "num_dof": 2,
            "num_basis": 5,
            "duration": 1,
            "learn_goal": True,
            "alpha_phase": 2,
            "bandwidth_factor": 2,
            "policy_type": "motor",
            "weights_scale": 50,
            "goal_scale": 0.1,
            "policy_kwargs": {
                "p_gains": 50,
                "d_gains": 1
            }
        }
    }
)

register(
    id=f'dmc_reacher-hard_detpmp-v0',
    entry_point='alr_envs.utils.make_env_helpers:make_detpmp_env_helper',
    kwargs={
        "name": f"reacher-hard",
        "time_limit": 1,
        "episode_length": 50,
        "wrappers": [DMCReacherMPWrapper],
        "mp_kwargs": {
            "num_dof": 2,
            "num_basis": 5,
            "duration": 1,
            "width": 0.025,
            "policy_type": "motor",
            "weights_scale": 0.2,
            "zero_start": True,
            "policy_kwargs": {
                "p_gains": 50,
                "d_gains": 1
            }
        }
    }
)
register(
    id=f'dmc_cartpole-balance_dmp-v0',
    entry_point='alr_envs.utils.make_env_helpers:make_dmp_env_helper',
    # max_episode_steps=1,
    kwargs={
        "name": f"cartpole-balance",
        # "time_limit": 1,
        "episode_length": 1000,
        "wrappers": [DMCCartpoleMPWrapper],
        "mp_kwargs": {
            "num_dof": 1,
            "num_basis": 5,
            "duration": 10,
            "learn_goal": True,
            "alpha_phase": 2,
            "bandwidth_factor": 2,
            "policy_type": "motor",
            "weights_scale": 50,
            "goal_scale": 0.1,
            "policy_kwargs": {
                "p_gains": 50,
                "d_gains": 1
            }
        }
    }
)

register(
    id=f'dmc_cartpole-balance_detpmp-v0',
    entry_point='alr_envs.utils.make_env_helpers:make_detpmp_env_helper',
    kwargs={
        "name": f"cartpole-balance",
        # "time_limit": 1,
        "episode_length": 1000,
        "wrappers": [DMCCartpoleMPWrapper],
        "mp_kwargs": {
            "num_dof": 1,
            "num_basis": 5,
            "duration": 10,
            "width": 0.025,
            "policy_type": "motor",
            "weights_scale": 0.2,
            "zero_start": True,
            "policy_kwargs": {
                "p_gains": 50,
                "d_gains": 1
            }
        }
    }
)
register(
    id=f'dmc_cartpole-balance_sparse_dmp-v0',
    entry_point='alr_envs.utils.make_env_helpers:make_dmp_env_helper',
    # max_episode_steps=1,
    kwargs={
        "name": f"cartpole-balance_sparse",
        # "time_limit": 1,
        "episode_length": 1000,
        "wrappers": [DMCCartpoleMPWrapper],
        "mp_kwargs": {
            "num_dof": 1,
            "num_basis": 5,
            "duration": 10,
            "learn_goal": True,
            "alpha_phase": 2,
            "bandwidth_factor": 2,
            "policy_type": "motor",
            "weights_scale": 50,
            "goal_scale": 0.1,
            "policy_kwargs": {
                "p_gains": 50,
                "d_gains": 1
            }
        }
    }
)

register(
    id=f'dmc_cartpole-balance_sparse_detpmp-v0',
    entry_point='alr_envs.utils.make_env_helpers:make_detpmp_env_helper',
    kwargs={
        "name": f"cartpole-balance_sparse",
        # "time_limit": 1,
        "episode_length": 1000,
        "wrappers": [DMCCartpoleMPWrapper],
        "mp_kwargs": {
            "num_dof": 1,
            "num_basis": 5,
            "duration": 10,
            "width": 0.025,
            "policy_type": "motor",
            "weights_scale": 0.2,
            "zero_start": True,
            "policy_kwargs": {
                "p_gains": 50,
                "d_gains": 1
            }
        }
    }
)

register(
    id=f'dmc_cartpole-swingup_dmp-v0',
    entry_point='alr_envs.utils.make_env_helpers:make_dmp_env_helper',
    # max_episode_steps=1,
    kwargs={
        "name": f"cartpole-swingup",
        # "time_limit": 1,
        "episode_length": 1000,
        "wrappers": [DMCCartpoleMPWrapper],
        "mp_kwargs": {
            "num_dof": 1,
            "num_basis": 5,
            "duration": 10,
            "learn_goal": True,
            "alpha_phase": 2,
            "bandwidth_factor": 2,
            "policy_type": "motor",
            "weights_scale": 50,
            "goal_scale": 0.1,
            "policy_kwargs": {
                "p_gains": 50,
                "d_gains": 1
            }
        }
    }
)

register(
    id=f'dmc_cartpole-swingup_detpmp-v0',
    entry_point='alr_envs.utils.make_env_helpers:make_detpmp_env_helper',
    kwargs={
        "name": f"cartpole-swingup",
        # "time_limit": 1,
        "episode_length": 1000,
        "wrappers": [DMCCartpoleMPWrapper],
        "mp_kwargs": {
            "num_dof": 1,
            "num_basis": 5,
            "duration": 10,
            "width": 0.025,
            "policy_type": "motor",
            "weights_scale": 0.2,
            "zero_start": True,
            "policy_kwargs": {
                "p_gains": 50,
                "d_gains": 1
            }
        }
    }
)
register(
    id=f'dmc_cartpole-swingup_sparse_dmp-v0',
    entry_point='alr_envs.utils.make_env_helpers:make_dmp_env_helper',
    # max_episode_steps=1,
    kwargs={
        "name": f"cartpole-swingup_sparse",
        # "time_limit": 1,
        "episode_length": 1000,
        "wrappers": [DMCCartpoleMPWrapper],
        "mp_kwargs": {
            "num_dof": 1,
            "num_basis": 5,
            "duration": 10,
            "learn_goal": True,
            "alpha_phase": 2,
            "bandwidth_factor": 2,
            "policy_type": "motor",
            "weights_scale": 50,
            "goal_scale": 0.1,
            "policy_kwargs": {
                "p_gains": 50,
                "d_gains": 1
            }
        }
    }
)

register(
    id=f'dmc_cartpole-swingup_sparse_detpmp-v0',
    entry_point='alr_envs.utils.make_env_helpers:make_detpmp_env_helper',
    kwargs={
        "name": f"cartpole-swingup_sparse",
        # "time_limit": 1,
        "episode_length": 1000,
        "wrappers": [DMCCartpoleMPWrapper],
        "mp_kwargs": {
            "num_dof": 1,
            "num_basis": 5,
            "duration": 10,
            "width": 0.025,
            "policy_type": "motor",
            "weights_scale": 0.2,
            "zero_start": True,
            "policy_kwargs": {
                "p_gains": 50,
                "d_gains": 1
            }
        }
    }
)
register(
    id=f'dmc_cartpole-two_poles_dmp-v0',
    entry_point='alr_envs.utils.make_env_helpers:make_dmp_env_helper',
    # max_episode_steps=1,
    kwargs={
        "name": f"cartpole-two_poles",
        # "time_limit": 1,
        "episode_length": 1000,
        # "wrappers": [partial(DMCCartpoleMPWrapper, n_poles=2)],
        "wrappers": [DMCCartpoleTwoPolesMPWrapper],
        "mp_kwargs": {
            "num_dof": 1,
            "num_basis": 5,
            "duration": 10,
            "learn_goal": True,
            "alpha_phase": 2,
            "bandwidth_factor": 2,
            "policy_type": "motor",
            "weights_scale": 50,
            "goal_scale": 0.1,
            "policy_kwargs": {
                "p_gains": 50,
                "d_gains": 1
            }
        }
    }
)

register(
    id=f'dmc_cartpole-two_poles_detpmp-v0',
    entry_point='alr_envs.utils.make_env_helpers:make_detpmp_env_helper',
    kwargs={
        "name": f"cartpole-two_poles",
        # "time_limit": 1,
        "episode_length": 1000,
        # "wrappers": [partial(DMCCartpoleMPWrapper, n_poles=2)],
        "wrappers": [DMCCartpoleTwoPolesMPWrapper],
        "mp_kwargs": {
            "num_dof": 1,
            "num_basis": 5,
            "duration": 10,
            "width": 0.025,
            "policy_type": "motor",
            "weights_scale": 0.2,
            "zero_start": True,
            "policy_kwargs": {
                "p_gains": 50,
                "d_gains": 1
            }
        }
    }
)
register(
    id=f'dmc_cartpole-three_poles_dmp-v0',
    entry_point='alr_envs.utils.make_env_helpers:make_dmp_env_helper',
    # max_episode_steps=1,
    kwargs={
        "name": f"cartpole-three_poles",
        # "time_limit": 1,
        "episode_length": 1000,
        # "wrappers": [partial(DMCCartpoleMPWrapper, n_poles=3)],
        "wrappers": [DMCCartpoleThreePolesMPWrapper],
        "mp_kwargs": {
            "num_dof": 1,
            "num_basis": 5,
            "duration": 10,
            "learn_goal": True,
            "alpha_phase": 2,
            "bandwidth_factor": 2,
            "policy_type": "motor",
            "weights_scale": 50,
            "goal_scale": 0.1,
            "policy_kwargs": {
                "p_gains": 50,
                "d_gains": 1
            }
        }
    }
)

register(
    id=f'dmc_cartpole-three_poles_detpmp-v0',
    entry_point='alr_envs.utils.make_env_helpers:make_detpmp_env_helper',
    kwargs={
        "name": f"cartpole-three_poles",
        # "time_limit": 1,
        "episode_length": 1000,
        # "wrappers": [partial(DMCCartpoleMPWrapper, n_poles=3)],
        "wrappers": [DMCCartpoleThreePolesMPWrapper],
        "mp_kwargs": {
            "num_dof": 1,
            "num_basis": 5,
            "duration": 10,
            "width": 0.025,
            "policy_type": "motor",
            "weights_scale": 0.2,
            "zero_start": True,
            "policy_kwargs": {
                "p_gains": 50,
                "d_gains": 1
            }
        }
    }
)

<<<<<<< HEAD
### Manipulation
=======
## Open AI
register(
    id='ContinuousMountainCarDetPMP-v0',
    entry_point='alr_envs.utils.make_env_helpers:make_detpmp_env_helper',
    kwargs={
        "name": "gym.envs.classic_control:MountainCarContinuous-v0",
        "wrappers": [continuous_mountain_car.MPWrapper],
        "mp_kwargs": {
            "num_dof": 1,
            "num_basis": 4,
            "duration": 2,
            "post_traj_time": 0,
            "width": 0.02,
            "policy_type": "motor",
            "policy_kwargs": {
                "p_gains": 1.,
                "d_gains": 1.
            }
        }
    }
)

register(
    id='ReacherDetPMP-v2',
    entry_point='alr_envs.utils.make_env_helpers:make_detpmp_env_helper',
    kwargs={
        "name": "gym.envs.mujoco:Reacher-v2",
        "wrappers": [reacher_v2.MPWrapper],
        "mp_kwargs": {
            "num_dof": 2,
            "num_basis": 6,
            "duration": 1,
            "post_traj_time": 0,
            "width": 0.02,
            "policy_type": "motor",
            "policy_kwargs": {
                "p_gains": .6,
                "d_gains": .075
            }
        }
    }
)

register(
    id='FetchSlideDenseDetPMP-v1',
    entry_point='alr_envs.utils.make_env_helpers:make_detpmp_env_helper',
    kwargs={
        "name": "gym.envs.robotics:FetchSlideDense-v1",
        "wrappers": [fetch.MPWrapper],
        "mp_kwargs": {
            "num_dof": 4,
            "num_basis": 5,
            "duration": 2,
            "post_traj_time": 0,
            "width": 0.02,
            "policy_type": "position"
        }
    }
)

register(
    id='FetchReachDenseDetPMP-v1',
    entry_point='alr_envs.utils.make_env_helpers:make_detpmp_env_helper',
    kwargs={
        "name": "gym.envs.robotics:FetchReachDense-v1",
        "wrappers": [fetch.MPWrapper],
        "mp_kwargs": {
            "num_dof": 4,
            "num_basis": 5,
            "duration": 2,
            "post_traj_time": 0,
            "width": 0.02,
            "policy_type": "position"
        }
    }
)

# BBO functions
>>>>>>> d2414797

register(
    id=f'dmc_manipulation-reach_site_dmp-v0',
    entry_point='alr_envs.utils.make_env_helpers:make_dmp_env_helper',
    # max_episode_steps=1,
    kwargs={
        "name": f"manipulation-reach_site_features",
        # "time_limit": 1,
        "episode_length": 250,
        "wrappers": [DMCReachSiteMPWrapper],
        "mp_kwargs": {
            "num_dof": 9,
            "num_basis": 5,
            "duration": 10,
            "learn_goal": True,
            "alpha_phase": 2,
            "bandwidth_factor": 2,
            "policy_type": "velocity",
            "weights_scale": 50,
            "goal_scale": 0.1,
        }
    }
)

register(
    id=f'dmc_manipulation-reach_site_detpmp-v0',
    entry_point='alr_envs.utils.make_env_helpers:make_detpmp_env_helper',
    kwargs={
        "name": f"manipulation-reach_site_features",
        # "time_limit": 1,
        "episode_length": 250,
        "wrappers": [DMCReachSiteMPWrapper],
        "mp_kwargs": {
            "num_dof": 9,
            "num_basis": 5,
            "duration": 10,
            "width": 0.025,
            "policy_type": "velocity",
            "weights_scale": 0.2,
            "zero_start": True,
        }
    }
)<|MERGE_RESOLUTION|>--- conflicted
+++ resolved
@@ -4,18 +4,12 @@
 from alr_envs.classic_control.hole_reacher.hole_reacher_mp_wrapper import HoleReacherMPWrapper
 from alr_envs.classic_control.simple_reacher.simple_reacher_mp_wrapper import SimpleReacherMPWrapper
 from alr_envs.classic_control.viapoint_reacher.viapoint_reacher_mp_wrapper import ViaPointReacherMPWrapper
-<<<<<<< HEAD
 from alr_envs.dmc.manipulation.reach.reach_mp_wrapper import DMCReachSiteMPWrapper
 from alr_envs.dmc.suite.ball_in_cup.ball_in_cup_mp_wrapper import DMCBallInCupMPWrapper
 from alr_envs.dmc.suite.cartpole.cartpole_mp_wrapper import DMCCartpoleMPWrapper, DMCCartpoleThreePolesMPWrapper, \
     DMCCartpoleTwoPolesMPWrapper
+from alr_envs.open_ai import reacher_v2, continuous_mountain_car, fetch
 from alr_envs.dmc.suite.reacher.reacher_mp_wrapper import DMCReacherMPWrapper
-=======
-from alr_envs.dmc.ball_in_cup.ball_in_the_cup_mp_wrapper import DMCBallInCupMPWrapper
-from alr_envs.mujoco.ball_in_a_cup.ball_in_a_cup_mp_wrapper import BallInACupMPWrapper
-from alr_envs.open_ai import reacher_v2, continuous_mountain_car, fetch
-from alr_envs.stochastic_search.functions.f_rosenbrock import Rosenbrock
->>>>>>> d2414797
 
 # Mujoco
 
@@ -753,9 +747,51 @@
     }
 )
 
-<<<<<<< HEAD
 ### Manipulation
-=======
+
+register(
+    id=f'dmc_manipulation-reach_site_dmp-v0',
+    entry_point='alr_envs.utils.make_env_helpers:make_dmp_env_helper',
+    # max_episode_steps=1,
+    kwargs={
+        "name": f"manipulation-reach_site_features",
+        # "time_limit": 1,
+        "episode_length": 250,
+        "wrappers": [DMCReachSiteMPWrapper],
+        "mp_kwargs": {
+            "num_dof": 9,
+            "num_basis": 5,
+            "duration": 10,
+            "learn_goal": True,
+            "alpha_phase": 2,
+            "bandwidth_factor": 2,
+            "policy_type": "velocity",
+            "weights_scale": 50,
+            "goal_scale": 0.1,
+        }
+    }
+)
+
+register(
+    id=f'dmc_manipulation-reach_site_detpmp-v0',
+    entry_point='alr_envs.utils.make_env_helpers:make_detpmp_env_helper',
+    kwargs={
+        "name": f"manipulation-reach_site_features",
+        # "time_limit": 1,
+        "episode_length": 250,
+        "wrappers": [DMCReachSiteMPWrapper],
+        "mp_kwargs": {
+            "num_dof": 9,
+            "num_basis": 5,
+            "duration": 10,
+            "width": 0.025,
+            "policy_type": "velocity",
+            "weights_scale": 0.2,
+            "zero_start": True,
+        }
+    }
+)
+
 ## Open AI
 register(
     id='ContinuousMountainCarDetPMP-v0',
@@ -831,50 +867,4 @@
             "policy_type": "position"
         }
     }
-)
-
-# BBO functions
->>>>>>> d2414797
-
-register(
-    id=f'dmc_manipulation-reach_site_dmp-v0',
-    entry_point='alr_envs.utils.make_env_helpers:make_dmp_env_helper',
-    # max_episode_steps=1,
-    kwargs={
-        "name": f"manipulation-reach_site_features",
-        # "time_limit": 1,
-        "episode_length": 250,
-        "wrappers": [DMCReachSiteMPWrapper],
-        "mp_kwargs": {
-            "num_dof": 9,
-            "num_basis": 5,
-            "duration": 10,
-            "learn_goal": True,
-            "alpha_phase": 2,
-            "bandwidth_factor": 2,
-            "policy_type": "velocity",
-            "weights_scale": 50,
-            "goal_scale": 0.1,
-        }
-    }
-)
-
-register(
-    id=f'dmc_manipulation-reach_site_detpmp-v0',
-    entry_point='alr_envs.utils.make_env_helpers:make_detpmp_env_helper',
-    kwargs={
-        "name": f"manipulation-reach_site_features",
-        # "time_limit": 1,
-        "episode_length": 250,
-        "wrappers": [DMCReachSiteMPWrapper],
-        "mp_kwargs": {
-            "num_dof": 9,
-            "num_basis": 5,
-            "duration": 10,
-            "width": 0.025,
-            "policy_type": "velocity",
-            "weights_scale": 0.2,
-            "zero_start": True,
-        }
-    }
 )