--- conflicted
+++ resolved
@@ -58,13 +58,9 @@
 
         if terminated or truncated:
             break
-<<<<<<< HEAD
     if not hasattr(env, "replanning_schedule"):
-        assert done, "Done flag is not True after end of episode."
-=======
+        assert terminated or truncated, f"Termination or truncation flag is not True after {i + 1} iterations."
 
-    assert terminated or truncated, f"Termination or truncation flag is not True after {i + 1} iterations."
->>>>>>> c53924d9
     observations.append(obs)
     env.close()
     del env
@@ -72,16 +68,23 @@
 
 
 def run_env_determinism(env_id: str, seed: int, iterations: int = None, wrappers: List[Type[gym.Wrapper]] = []):
-    traj1 = run_env(env_id, iterations=iterations, seed=seed, wrappers=wrappers)
-    traj2 = run_env(env_id, iterations=iterations, seed=seed, wrappers=wrappers)
+    traj1 = run_env(env_id, iterations=iterations,
+                    seed=seed, wrappers=wrappers)
+    traj2 = run_env(env_id, iterations=iterations,
+                    seed=seed, wrappers=wrappers)
     # Iterate over two trajectories, which should have the same state and action sequence
     for i, time_step in enumerate(zip(*traj1, *traj2)):
         obs1, rwd1, term1, trunc1, ac1, obs2, rwd2, term2, trunc2, ac2 = time_step
-        assert np.allclose(obs1, obs2), f"Observations [{i}] {obs1} and {obs2} do not match."
-        assert np.array_equal(ac1, ac2), f"Actions [{i}] {ac1} and {ac2} do not match."
-        assert np.array_equal(rwd1, rwd2), f"Rewards [{i}] {rwd1} and {rwd2} do not match."
-        assert np.array_equal(term1, term2), f"Terminateds [{i}] {term1} and {term2} do not match."
-        assert np.array_equal(term1, term2), f"Truncateds [{i}] {trunc1} and {trunc2} do not match."
+        assert np.allclose(
+            obs1, obs2), f"Observations [{i}] {obs1} and {obs2} do not match."
+        assert np.array_equal(
+            ac1, ac2), f"Actions [{i}] {ac1} and {ac2} do not match."
+        assert np.array_equal(
+            rwd1, rwd2), f"Rewards [{i}] {rwd1} and {rwd2} do not match."
+        assert np.array_equal(
+            term1, term2), f"Terminateds [{i}] {term1} and {term2} do not match."
+        assert np.array_equal(
+            term1, term2), f"Truncateds [{i}] {trunc1} and {trunc2} do not match."
 
 
 def verify_observations(obs, observation_space: gym.Space, obs_type="reset()"):
@@ -90,8 +93,10 @@
 
 
 def verify_reward(reward):
-    assert isinstance(reward, (float, int)), f"Returned type {type(reward)} as reward, expected float or int."
+    assert isinstance(
+        reward, (float, int)), f"Returned type {type(reward)} as reward, expected float or int."
 
 
 def verify_done(done):
-    assert isinstance(done, bool), f"Returned {done} as done flag, expected bool."+    assert isinstance(
+        done, bool), f"Returned {done} as done flag, expected bool."