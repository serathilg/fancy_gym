import gymnasium as gym
import fancy_gym


def example_mp(env_name="fancy_ProMP/HoleReacher-v0", seed=1, iterations=1, render=True):
    """
    Example for running a black box based environment, which is already registered
    Args:
        env_name: Black box env_id
        seed: seed for deterministic behaviour
        iterations: Number of rollout steps to run
        render: Render the episode

    Returns:

    """
    # Equivalent to gym, we have a make function which can be used to create environments.
    # It takes care of seeding and enables the use of a variety of external environments using the gym interface.
    env = gym.make(env_name, render_mode='human' if render else None)

    returns = 0
    # env.render(mode=None)
    obs = env.reset(seed=seed)

    # number of samples/full trajectories (multiple environment steps)
    for i in range(iterations):

        if render and i % 1 == 0:
<<<<<<< HEAD
            # This renders the full MP trajectory
            # It is only required to call render() once in the beginning, which renders every consecutive trajectory.
            env.render(mode="human")
=======
            env.render()
>>>>>>> dbd3caeb

        # Now the action space is not the raw action but the parametrization of the trajectory generator,
        # such as a ProMP
        ac = env.action_space.sample()
        # This executes a full trajectory and gives back the context (obs) of the last step in the trajectory, or the
        # full observation space of the last step, if replanning/sub-trajectory learning is used. The 'reward' is equal
        # to the return of a trajectory. Default is the sum over the step-wise rewards.
        obs, reward, terminated, truncated, info = env.step(ac)
        # Aggregated returns
        returns += reward

        if terminated or truncated:
            print(reward)
            obs = env.reset()
    env.close()


def example_custom_mp(env_name="fancy_ProMP/Reacher5d-v0", seed=1, iterations=1, render=True):
    """
    Example for running a custom movement primitive based environments.
    Our already registered environments follow the same structure.
    Hence, this also allows to adjust hyperparameters of the movement primitives.
    Yet, we recommend the method above if you are just interested in changing those parameters for existing tasks.
    We appreciate PRs for custom environments (especially MP wrappers of existing tasks) 
    for our repo: https://github.com/ALRhub/fancy_gym/
    Args:
        seed: seed
        iterations: Number of rollout steps to run
        render: Render the episode

    Returns:

    """
    # Changing the arguments of the black box env is possible by providing them to gym through mp_config_override.
    # E.g. here for way to many basis functions
    env = gym.make(env_name, seed, mp_config_override={'basis_generator_kwargs': {'num_basis': 1000}}, render_mode='human' if render else None)

    returns = 0
    obs = env.reset()

    # This time rendering every trajectory
    if render:
        env.render()

    # number of samples/full trajectories (multiple environment steps)
    for i in range(iterations):
        ac = env.action_space.sample()
        obs, reward, terminated, truncated, info = env.step(ac)
        returns += reward

        if terminated or truncated:
            print(i, reward)
            obs = env.reset()

    env.close()
    return obs

class Custom_MPWrapper(fancy_gym.envs.mujoco.reacher.MPWrapper):
    mp_config = {
        'ProMP': {
                'trajectory_generator_kwargs':  {
                    'trajectory_generator_type': 'promp',
                    'weights_scale': 2
                },
                'phase_generator_kwargs': {
                    'phase_generator_type': 'linear'
                },
                'controller_kwargs': {
                    'controller_type': 'velocity'
                },
                'basis_generator_kwargs': {
                    'basis_generator_type': 'zero_rbf',
                    'num_basis': 5,
                    'num_basis_zero_start': 1
                }
        },
        'DMP': {
            'trajectory_generator_kwargs': {
                'trajectory_generator_type': 'dmp',
                'weights_scale': 500
            },
            'phase_generator_kwargs': {
                'phase_generator_type': 'exp',
                'alpha_phase': 2.5
            },
            'controller_kwargs': {
                'controller_type': 'velocity'
            },
            'basis_generator_kwargs': {
                'basis_generator_type': 'rbf',
                'num_basis': 5
            }
        }
    }


def example_fully_custom_mp(seed=1, iterations=1, render=True):
    """
    Example for running a custom movement primitive based environments.
    Our already registered environments follow the same structure.
    Hence, this also allows to adjust hyperparameters of the movement primitives.
    Yet, we recommend the method above if you are just interested in changing those parameters for existing tasks.
    We appreciate PRs for custom environments (especially MP wrappers of existing tasks) 
    for our repo: https://github.com/ALRhub/fancy_gym/
    Args:
        seed: seed
        iterations: Number of rollout steps to run
        render: Render the episode

    Returns:

    """

    base_env_id = "fancy/Reacher5d-v0"
    custom_env_id = "fancy/Reacher5d-Custom-v0"
    custom_env_id_DMP = "fancy_DMP/Reacher5d-Custom-v0"
    custom_env_id_ProMP = "fancy_ProMP/Reacher5d-Custom-v0"

    fancy_gym.upgrade(custom_env_id, mp_wrapper=Custom_MPWrapper, add_mp_types=['ProMP', 'DMP'], base_id=base_env_id)

    env = gym.make(custom_env_id_ProMP, render_mode='human' if render else None)

    rewards = 0
    obs = env.reset()

    if render:
        env.render()

    # number of samples/full trajectories (multiple environment steps)
    for i in range(iterations):
        ac = env.action_space.sample()
        obs, reward, terminated, truncated, info = env.step(ac)
        rewards += reward

        if terminated or truncated:
            print(rewards)
            rewards = 0
            obs = env.reset()

    try: # Some mujoco-based envs don't correlcty implement .close
        env.close()
    except:
        pass


def example_fully_custom_mp_alternative(seed=1, iterations=1, render=True):
    """
    Instead of defining the mp_args in a new custom MP_Wrapper, they can also be provided during registration.
    Args:
        seed: seed
        iterations: Number of rollout steps to run
        render: Render the episode

    Returns:

    """

    base_env_id = "fancy/Reacher5d-v0"
    custom_env_id = "fancy/Reacher5d-Custom-v0"
    custom_env_id_ProMP = "fancy_ProMP/Reacher5d-Custom-v0"

    fancy_gym.upgrade(custom_env_id, mp_wrapper=fancy_gym.envs.mujoco.reacher.MPWrapper, add_mp_types=['ProMP'], base_id=base_env_id, mp_config_override=     {'ProMP': {
                'trajectory_generator_kwargs':  {
                    'trajectory_generator_type': 'promp',
                    'weights_scale': 2
                },
                'phase_generator_kwargs': {
                    'phase_generator_type': 'linear'
                },
                'controller_kwargs': {
                    'controller_type': 'velocity'
                },
                'basis_generator_kwargs': {
                    'basis_generator_type': 'zero_rbf',
                    'num_basis': 5,
                    'num_basis_zero_start': 1
                }
        }})

    env = gym.make(custom_env_id_ProMP, render_mode='human' if render else None)

<<<<<<< HEAD
    # Replace this wrapper with the custom wrapper for your environment by inheriting from the RawInterfaceWrapper.
    # You can also add other gym.Wrappers in case they are needed.
    wrappers = [fancy_gym.envs.mujoco.reacher.MPWrapper]

    # For a ProMP
    trajectory_generator_kwargs = {'trajectory_generator_type': 'promp',
                                   'weights_scale': 2}
    phase_generator_kwargs = {'phase_generator_type': 'linear'}
    controller_kwargs = {'controller_type': 'velocity'}
    basis_generator_kwargs = {'basis_generator_type': 'zero_rbf',
                              'num_basis': 5,
                              'num_basis_zero_start': 1
                              }

    # # For a DMP
    # trajectory_generator_kwargs = {'trajectory_generator_type': 'dmp',
    #                                'weights_scale': 500}
    # phase_generator_kwargs = {'phase_generator_type': 'exp',
    #                           'alpha_phase': 2.5}
    # controller_kwargs = {'controller_type': 'velocity'}
    # basis_generator_kwargs = {'basis_generator_type': 'rbf',
    #                           'num_basis': 5
    #                           }
    base_env = gym.make(base_env_id)
    env = fancy_gym.make_bb(env=base_env, wrappers=wrappers, black_box_kwargs={},
                            traj_gen_kwargs=trajectory_generator_kwargs, controller_kwargs=controller_kwargs,
                            phase_kwargs=phase_generator_kwargs, basis_kwargs=basis_generator_kwargs,
                            seed=seed)
=======
    rewards = 0
    obs = env.reset()
>>>>>>> dbd3caeb

    if render:
        env.render()

    # number of samples/full trajectories (multiple environment steps)
    for i in range(iterations):
        ac = env.action_space.sample()
        obs, reward, terminated, truncated, info = env.step(ac)
        rewards += reward

        if terminated or truncated:
            print(rewards)
            rewards = 0
            obs = env.reset()

    if render:
        env.render()

    rewards = 0
    obs = env.reset()

    # number of samples/full trajectories (multiple environment steps)
    for i in range(iterations):
        ac = env.action_space.sample()
        obs, reward, terminated, truncated, info = env.step(ac)
        rewards += reward

        if terminated or truncated:
            print(rewards)
            rewards = 0
            obs = env.reset()

<<<<<<< HEAD
def main(render = False):
=======
    try: # Some mujoco-based envs don't correlcty implement .close
        env.close()
    except:
        pass


def main():
    render = False
>>>>>>> dbd3caeb
    # DMP
    example_mp("fancy_DMP/HoleReacher-v0", seed=10, iterations=5, render=render)

    # ProMP
    example_mp("fancy_ProMP/HoleReacher-v0", seed=10, iterations=5, render=render)
    example_mp("fancy_ProMP/BoxPushingTemporalSparse-v0", seed=10, iterations=1, render=render)
    example_mp("fancy_ProMP/TableTennis4D-v0", seed=10, iterations=20, render=render)

    # ProDMP with Replanning
    example_mp("fancy_ProDMP/BoxPushingDenseReplan-v0", seed=10, iterations=4, render=render)
    example_mp("fancy_ProDMP/TableTennis4DReplan-v0", seed=10, iterations=20, render=render)
    example_mp("fancy_ProDMP/TableTennisWindReplan-v0", seed=10, iterations=20, render=render)

    # Altered basis functions
    obs1 = example_custom_mp("fancy_ProMP/Reacher5d-v0", seed=10, iterations=1, render=render)

    # Custom MP
    example_fully_custom_mp(seed=10, iterations=1, render=render)
<<<<<<< HEAD

if __name__ == '__main__':
=======
    example_fully_custom_mp_alternative(seed=10, iterations=1, render=render)

if __name__=='__main__':
>>>>>>> dbd3caeb
    main()<|MERGE_RESOLUTION|>--- conflicted
+++ resolved
@@ -26,13 +26,9 @@
     for i in range(iterations):
 
         if render and i % 1 == 0:
-<<<<<<< HEAD
             # This renders the full MP trajectory
             # It is only required to call render() once in the beginning, which renders every consecutive trajectory.
-            env.render(mode="human")
-=======
             env.render()
->>>>>>> dbd3caeb
 
         # Now the action space is not the raw action but the parametrization of the trajectory generator,
         # such as a ProMP
@@ -214,39 +210,8 @@
 
     env = gym.make(custom_env_id_ProMP, render_mode='human' if render else None)
 
-<<<<<<< HEAD
-    # Replace this wrapper with the custom wrapper for your environment by inheriting from the RawInterfaceWrapper.
-    # You can also add other gym.Wrappers in case they are needed.
-    wrappers = [fancy_gym.envs.mujoco.reacher.MPWrapper]
-
-    # For a ProMP
-    trajectory_generator_kwargs = {'trajectory_generator_type': 'promp',
-                                   'weights_scale': 2}
-    phase_generator_kwargs = {'phase_generator_type': 'linear'}
-    controller_kwargs = {'controller_type': 'velocity'}
-    basis_generator_kwargs = {'basis_generator_type': 'zero_rbf',
-                              'num_basis': 5,
-                              'num_basis_zero_start': 1
-                              }
-
-    # # For a DMP
-    # trajectory_generator_kwargs = {'trajectory_generator_type': 'dmp',
-    #                                'weights_scale': 500}
-    # phase_generator_kwargs = {'phase_generator_type': 'exp',
-    #                           'alpha_phase': 2.5}
-    # controller_kwargs = {'controller_type': 'velocity'}
-    # basis_generator_kwargs = {'basis_generator_type': 'rbf',
-    #                           'num_basis': 5
-    #                           }
-    base_env = gym.make(base_env_id)
-    env = fancy_gym.make_bb(env=base_env, wrappers=wrappers, black_box_kwargs={},
-                            traj_gen_kwargs=trajectory_generator_kwargs, controller_kwargs=controller_kwargs,
-                            phase_kwargs=phase_generator_kwargs, basis_kwargs=basis_generator_kwargs,
-                            seed=seed)
-=======
     rewards = 0
     obs = env.reset()
->>>>>>> dbd3caeb
 
     if render:
         env.render()
@@ -279,9 +244,6 @@
             rewards = 0
             obs = env.reset()
 
-<<<<<<< HEAD
-def main(render = False):
-=======
     try: # Some mujoco-based envs don't correlcty implement .close
         env.close()
     except:
@@ -290,7 +252,6 @@
 
 def main():
     render = False
->>>>>>> dbd3caeb
     # DMP
     example_mp("fancy_DMP/HoleReacher-v0", seed=10, iterations=5, render=render)
 
@@ -309,12 +270,7 @@
 
     # Custom MP
     example_fully_custom_mp(seed=10, iterations=1, render=render)
-<<<<<<< HEAD
-
-if __name__ == '__main__':
-=======
     example_fully_custom_mp_alternative(seed=10, iterations=1, render=render)
 
 if __name__=='__main__':
->>>>>>> dbd3caeb
     main()