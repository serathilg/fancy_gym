--- conflicted
+++ resolved
@@ -16,8 +16,6 @@
     # Equivalent to gym, we have a make function which can be used to create environments.
     # It takes care of seeding and enables the use of a variety of external environments using the gym interface.
     env = fancy_gym.make(env_name, seed)
-
-    # env.traj_gen.basis_gn.show_basis(plot=True)
 
     returns = 0
     # env.render(mode=None)
@@ -40,22 +38,16 @@
         # Now the action space is not the raw action but the parametrization of the trajectory generator,
         # such as a ProMP
         ac = env.action_space.sample()
-        # ac[0] = 0.6866657733917236
-        # ac[1] = 0.08587364107370377
         # This executes a full trajectory and gives back the context (obs) of the last step in the trajectory, or the
         # full observation space of the last step, if replanning/sub-trajectory learning is used. The 'reward' is equal
         # to the return of a trajectory. Default is the sum over the step-wise rewards.
-        print(f'target obs: {obs[-3:]}')
         obs, reward, done, info = env.step(ac)
-        print(f'steps: {info["num_steps"][-1]}')
         # Aggregated returns
         returns += reward
 
         if done:
-            # print(reward)
+            print(reward)
             obs = env.reset()
-            print("=================New Episode======================")
-            # print("steps: {}".format(info["num_steps"][-1]))
 
 
 def example_custom_mp(env_name="Reacher5dProMP-v0", seed=1, iterations=1, render=True):
@@ -165,23 +157,17 @@
 if __name__ == '__main__':
     render = True
     # DMP
-    # example_mp("HoleReacherDMP-v0", seed=10, iterations=5, render=render)
+    example_mp("HoleReacherDMP-v0", seed=10, iterations=5, render=render)
 
     # ProMP
-    # example_mp("HoleReacherProMP-v0", seed=10, iterations=5, render=render)
-    # example_mp("BoxPushingTemporalSparseProMP-v0", seed=10, iterations=1, render=render)
-    # example_mp("TableTennis4DProMP-v0", seed=10, iterations=10, render=True)
+    example_mp("HoleReacherProMP-v0", seed=10, iterations=5, render=render)
+    example_mp("BoxPushingTemporalSparseProMP-v0", seed=10, iterations=1, render=render)
 
     # ProDMP
-<<<<<<< HEAD
-    # example_mp("BoxPushingDenseProDMP-v0", seed=10, iterations=16, render=render)
-    example_mp("TableTennis4DProDMP-v0", seed=10, iterations=5000, render=render)
-=======
     example_mp("BoxPushingDenseReplanProDMP-v0", seed=10, iterations=4, render=render)
->>>>>>> 42863cee
 
     # Altered basis functions
-    # obs1 = example_custom_mp("Reacher5dProMP-v0", seed=10, iterations=1, render=render)
+    obs1 = example_custom_mp("Reacher5dProMP-v0", seed=10, iterations=1, render=render)
 
     # Custom MP
-    # example_fully_custom_mp(seed=10, iterations=1, render=render)+    example_fully_custom_mp(seed=10, iterations=1, render=render)