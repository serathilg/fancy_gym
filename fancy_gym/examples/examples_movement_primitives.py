import fancy_gym


def example_mp(env_name="HoleReacherProMP-v0", seed=1, iterations=1, render=True):
    """
    Example for running a black box based environment, which is already registered
    Args:
        env_name: Black box env_id
        seed: seed for deterministic behaviour
        iterations: Number of rollout steps to run
        render: Render the episode

    Returns:

    """
    # Equivalent to gym, we have a make function which can be used to create environments.
    # It takes care of seeding and enables the use of a variety of external environments using the gym interface.
    env = fancy_gym.make(env_name, seed)

    returns = 0
    # env.render(mode=None)
    obs = env.reset()

    # number of samples/full trajectories (multiple environment steps)
    for i in range(iterations):

        if render and i % 1 == 0:
            # This renders the full MP trajectory
            # It is only required to call render() once in the beginning, which renders every consecutive trajectory.
            # Resetting to no rendering, can be achieved by render(mode=None).
            # It is also possible to change the mode multiple times when
            # e.g. only every second trajectory should be displayed, such as here
            # Just make sure the correct mode is set before executing the step.
            env.render(mode="human")
        else:
            env.render()

        # Now the action space is not the raw action but the parametrization of the trajectory generator,
        # such as a ProMP
        ac = env.action_space.sample()
        # This executes a full trajectory and gives back the context (obs) of the last step in the trajectory, or the
        # full observation space of the last step, if replanning/sub-trajectory learning is used. The 'reward' is equal
        # to the return of a trajectory. Default is the sum over the step-wise rewards.
        obs, reward, done, info = env.step(ac)
        # Aggregated returns
        returns += reward

        if done:
            print(reward)
            obs = env.reset()


def example_custom_mp(env_name="Reacher5dProMP-v0", seed=1, iterations=1, render=True):
    """
    Example for running a movement primitive based environment, which is already registered
    Args:
        env_name: DMP env_id
        seed: seed for deterministic behaviour
        iterations: Number of rollout steps to run
        render: Render the episode

    Returns:

    """
    # Changing the arguments of the black box env is possible by providing them to gym as with all kwargs.
    # E.g. here for way to many basis functions
    env = fancy_gym.make(env_name, seed, basis_generator_kwargs={'num_basis': 1000})
    # env = fancy_gym.make(env_name, seed)
    # mp_dict.update({'black_box_kwargs': {'learn_sub_trajectories': True}})
    # mp_dict.update({'black_box_kwargs': {'do_replanning': lambda pos, vel, t: lambda t: t % 100}})

    returns = 0
    obs = env.reset()

    # This time rendering every trajectory
    if render:
        env.render(mode="human")

    # number of samples/full trajectories (multiple environment steps)
    for i in range(iterations):
        ac = env.action_space.sample()
        obs, reward, done, info = env.step(ac)
        returns += reward

        if done:
            print(i, reward)
            obs = env.reset()

    return obs


def example_fully_custom_mp(seed=1, iterations=1, render=True):
    """
    Example for running a custom movement primitive based environments.
    Our already registered environments follow the same structure.
    Hence, this also allows to adjust hyperparameters of the movement primitives.
    Yet, we recommend the method above if you are just interested in changing those parameters for existing tasks.
    We appreciate PRs for custom environments (especially MP wrappers of existing tasks) 
    for our repo: https://github.com/ALRhub/fancy_gym/
    Args:
        seed: seed
        iterations: Number of rollout steps to run
        render: Render the episode

    Returns:

    """

    base_env_id = "Reacher5d-v0"

    # Replace this wrapper with the custom wrapper for your environment by inheriting from the RawInterfaceWrapper.
    # You can also add other gym.Wrappers in case they are needed.
    wrappers = [fancy_gym.envs.mujoco.reacher.MPWrapper]

    # For a ProMP
    trajectory_generator_kwargs = {'trajectory_generator_type': 'promp',
                                   'weight_scale': 2}
    phase_generator_kwargs = {'phase_generator_type': 'linear'}
    controller_kwargs = {'controller_type': 'velocity'}
    basis_generator_kwargs = {'basis_generator_type': 'zero_rbf',
                              'num_basis': 5,
                              'num_basis_zero_start': 1
                              }

    # # For a DMP
    # trajectory_generator_kwargs = {'trajectory_generator_type': 'dmp',
    #                                'weight_scale': 500}
    # phase_generator_kwargs = {'phase_generator_type': 'exp',
    #                           'alpha_phase': 2.5}
    # controller_kwargs = {'controller_type': 'velocity'}
    # basis_generator_kwargs = {'basis_generator_type': 'rbf',
    #                           'num_basis': 5
    #                           }
    env = fancy_gym.make_bb(env_id=base_env_id, wrappers=wrappers, black_box_kwargs={},
                            traj_gen_kwargs=trajectory_generator_kwargs, controller_kwargs=controller_kwargs,
                            phase_kwargs=phase_generator_kwargs, basis_kwargs=basis_generator_kwargs,
                            seed=seed)

    if render:
        env.render(mode="human")

    rewards = 0
    obs = env.reset()

    # number of samples/full trajectories (multiple environment steps)
    for i in range(iterations):
        ac = env.action_space.sample()
        obs, reward, done, info = env.step(ac)
        rewards += reward

        if done:
            print(rewards)
            rewards = 0
            obs = env.reset()


if __name__ == '__main__':
    render = True
    # DMP
    # example_mp("HoleReacherDMP-v0", seed=10, iterations=5, render=render)

    # ProMP
    # example_mp("HoleReacherProMP-v0", seed=10, iterations=5, render=render)
<<<<<<< HEAD
    example_mp("BoxPushingBruceSparseReplanProDMP-v0", seed=10, iterations=10, render=render)
=======
    # example_mp("BoxPushingTemporalSparseProMP-v0", seed=10, iterations=1, render=render)
>>>>>>> d9ae26e0

    # ProDMP
    # example_mp("BoxPushingDenseReplanProDMP-v0", seed=10, iterations=4, render=render)

    # Altered basis functions
    # obs1 = example_custom_mp("Reacher5dProMP-v0", seed=10, iterations=1, render=render)

    # Custom MP
    # example_fully_custom_mp(seed=10, iterations=1, render=render)<|MERGE_RESOLUTION|>--- conflicted
+++ resolved
@@ -33,7 +33,7 @@
             # Just make sure the correct mode is set before executing the step.
             env.render(mode="human")
         else:
-            env.render()
+            env.render(mode=None)
 
         # Now the action space is not the raw action but the parametrization of the trajectory generator,
         # such as a ProMP
@@ -157,21 +157,17 @@
 if __name__ == '__main__':
     render = True
     # DMP
-    # example_mp("HoleReacherDMP-v0", seed=10, iterations=5, render=render)
+    example_mp("HoleReacherDMP-v0", seed=10, iterations=5, render=render)
 
     # ProMP
-    # example_mp("HoleReacherProMP-v0", seed=10, iterations=5, render=render)
-<<<<<<< HEAD
-    example_mp("BoxPushingBruceSparseReplanProDMP-v0", seed=10, iterations=10, render=render)
-=======
-    # example_mp("BoxPushingTemporalSparseProMP-v0", seed=10, iterations=1, render=render)
->>>>>>> d9ae26e0
+    example_mp("HoleReacherProMP-v0", seed=10, iterations=5, render=render)
+    example_mp("BoxPushingTemporalSparseProMP-v0", seed=10, iterations=1, render=render)
 
     # ProDMP
-    # example_mp("BoxPushingDenseReplanProDMP-v0", seed=10, iterations=4, render=render)
+    example_mp("BoxPushingDenseReplanProDMP-v0", seed=10, iterations=4, render=render)
 
     # Altered basis functions
-    # obs1 = example_custom_mp("Reacher5dProMP-v0", seed=10, iterations=1, render=render)
+    obs1 = example_custom_mp("Reacher5dProMP-v0", seed=10, iterations=1, render=render)
 
     # Custom MP
-    # example_fully_custom_mp(seed=10, iterations=1, render=render)+    example_fully_custom_mp(seed=10, iterations=1, render=render)