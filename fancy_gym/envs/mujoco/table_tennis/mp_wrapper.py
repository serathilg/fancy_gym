from typing import Union, Tuple

import numpy as np

from fancy_gym.black_box.raw_interface_wrapper import RawInterfaceWrapper
from fancy_gym.envs.mujoco.table_tennis.table_tennis_utils import jnt_pos_low, jnt_pos_high, delay_bound, tau_bound


class TT_MPWrapper(RawInterfaceWrapper):

    # Random x goal + random init pos
    @property
    def context_mask(self):
        return np.hstack([
            [False] * 7,  # joints position
            [False] * 7,  # joints velocity
            [True] * 2,  # position ball x, y
            [False] * 1,  # position ball z
            #[True] * 3,    # velocity ball x, y, z
            [True] * 2,  # target landing position
            # [True] * 1,  # time
        ])

    @property
    def current_pos(self) -> Union[float, int, np.ndarray, Tuple]:
        return self.data.qpos[:7].copy()

    @property
    def current_vel(self) -> Union[float, int, np.ndarray, Tuple]:
        return self.data.qvel[:7].copy()

<<<<<<< HEAD
    # def check_time_validity(self, action):
    #     return action[0] <= tau_bound[1] and action[0] >= tau_bound[0] \
    #            and action[1] <= delay_bound[1] and action[1] >= delay_bound[0]
    #
    # def time_invalid_traj_callback(self, action, pos_traj, vel_traj) \
    #     -> Tuple[np.ndarray, float, bool, dict]:
    #     tau_invalid_penalty = 3 * (np.max([0, action[0] - tau_bound[1]]) + np.max([0, tau_bound[0] - action[0]]))
    #     delay_invalid_penalty = 3 * (np.max([0, action[1] - delay_bound[1]]) + np.max([0, delay_bound[0] - action[1]]))
    #     invalid_penalty = tau_invalid_penalty + delay_invalid_penalty
    #     obs = np.concatenate([self.get_obs(), np.array([0])])
    #     return obs, -invalid_penalty, True, {
    #     "hit_ball": [False],
    #     "ball_returned_success": [False],
    #     "land_dist_error": [10.],
    #     "is_success": [False],
    #     'trajectory_length': 1,
    #     "num_steps": [1]
    #     }
=======
    def preprocessing_and_validity_callback(self, action, pos_traj, vel_traj):
        return self.check_traj_validity(action, pos_traj, vel_traj)

    def set_episode_arguments(self, action, pos_traj, vel_traj):
        return pos_traj, vel_traj
>>>>>>> 5750f6eb

    def invalid_traj_callback(self, action: np.ndarray, pos_traj: np.ndarray, vel_traj: np.ndarray,
                              return_contextual_obs: bool) -> Tuple[np.ndarray, float, bool, dict]:
        return self.get_invalid_traj_step_return(action, pos_traj, return_contextual_obs)

class TTVelObs_MPWrapper(TT_MPWrapper):

    @property
    def context_mask(self):
        return np.hstack([
            [False] * 7,  # joints position
            [False] * 7,  # joints velocity
            [True] * 2,  # position ball x, y
            [False] * 1,  # position ball z
            [True] * 3,    # velocity ball x, y, z
            [True] * 2,  # target landing position
            # [True] * 1,  # time
        ])<|MERGE_RESOLUTION|>--- conflicted
+++ resolved
@@ -29,32 +29,11 @@
     def current_vel(self) -> Union[float, int, np.ndarray, Tuple]:
         return self.data.qvel[:7].copy()
 
-<<<<<<< HEAD
-    # def check_time_validity(self, action):
-    #     return action[0] <= tau_bound[1] and action[0] >= tau_bound[0] \
-    #            and action[1] <= delay_bound[1] and action[1] >= delay_bound[0]
-    #
-    # def time_invalid_traj_callback(self, action, pos_traj, vel_traj) \
-    #     -> Tuple[np.ndarray, float, bool, dict]:
-    #     tau_invalid_penalty = 3 * (np.max([0, action[0] - tau_bound[1]]) + np.max([0, tau_bound[0] - action[0]]))
-    #     delay_invalid_penalty = 3 * (np.max([0, action[1] - delay_bound[1]]) + np.max([0, delay_bound[0] - action[1]]))
-    #     invalid_penalty = tau_invalid_penalty + delay_invalid_penalty
-    #     obs = np.concatenate([self.get_obs(), np.array([0])])
-    #     return obs, -invalid_penalty, True, {
-    #     "hit_ball": [False],
-    #     "ball_returned_success": [False],
-    #     "land_dist_error": [10.],
-    #     "is_success": [False],
-    #     'trajectory_length': 1,
-    #     "num_steps": [1]
-    #     }
-=======
     def preprocessing_and_validity_callback(self, action, pos_traj, vel_traj):
         return self.check_traj_validity(action, pos_traj, vel_traj)
 
     def set_episode_arguments(self, action, pos_traj, vel_traj):
         return pos_traj, vel_traj
->>>>>>> 5750f6eb
 
     def invalid_traj_callback(self, action: np.ndarray, pos_traj: np.ndarray, vel_traj: np.ndarray,
                               return_contextual_obs: bool) -> Tuple[np.ndarray, float, bool, dict]:
