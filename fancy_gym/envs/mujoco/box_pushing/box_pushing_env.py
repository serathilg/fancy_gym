import os

import numpy as np
from gymnasium import utils, spaces
from gymnasium.envs.mujoco import MujocoEnv
from fancy_gym.envs.mujoco.box_pushing.box_pushing_utils import rot_to_quat, get_quaternion_error, rotation_distance
from fancy_gym.envs.mujoco.box_pushing.box_pushing_utils import q_max, q_min, q_dot_max, q_torque_max
from fancy_gym.envs.mujoco.box_pushing.box_pushing_utils import desired_rod_quat

import mujoco

MAX_EPISODE_STEPS_BOX_PUSHING = 100

BOX_POS_BOUND = np.array([[0.3, -0.45, -0.01], [0.6, 0.45, -0.01]])


class BoxPushingEnvBase(MujocoEnv, utils.EzPickle):
    """
    franka box pushing environment
    action space:
        normalized joints torque * 7 , range [-1, 1]
    observation space:

    rewards:
    1. dense reward
    2. time-depend sparse reward
    3. time-spatial-depend sparse reward
    """

<<<<<<< HEAD
    metadata = {
        "render_modes": [
            "human",
            "rgb_array",
            "depth_array",
        ],
        "render_fps": 50
    }

    def __init__(self, frame_skip: int = 10):
=======
    def __init__(self, frame_skip: int = 10, random_init: bool = False):
>>>>>>> a3ceac71
        utils.EzPickle.__init__(**locals())
        self._steps = 0
        self.init_qpos_box_pushing = np.array([0., 0., 0., -1.5, 0., 1.5, 0., 0., 0., 0.6, 0.45, 0.0, 1., 0., 0., 0.])
        self.init_qvel_box_pushing = np.zeros(15)
        self.frame_skip = frame_skip

        self._q_max = q_max
        self._q_min = q_min
        self._q_dot_max = q_dot_max
        self._desired_rod_quat = desired_rod_quat

        self._episode_energy = 0.
<<<<<<< HEAD

        self.observation_space = spaces.Box(
            low=-np.inf, high=np.inf, shape=(28,), dtype=np.float64
        )

=======
        self.random_init = random_init
>>>>>>> a3ceac71
        MujocoEnv.__init__(self,
                           model_path=os.path.join(os.path.dirname(__file__), "assets", "box_pushing.xml"),
                           frame_skip=self.frame_skip,
                           observation_space=self.observation_space)
        self.action_space = spaces.Box(low=-1, high=1, shape=(7,))

    def step(self, action):
        action = 10 * np.clip(action, self.action_space.low, self.action_space.high)
        resultant_action = np.clip(action + self.data.qfrc_bias[:7].copy(), -q_torque_max, q_torque_max)

        unstable_simulation = False

        try:
            self.do_simulation(resultant_action, self.frame_skip)
        except Exception as e:
            print(e)
            unstable_simulation = True

        self._steps += 1
        self._episode_energy += np.sum(np.square(action))

        episode_end = True if self._steps >= MAX_EPISODE_STEPS_BOX_PUSHING else False

        box_pos = self.data.body("box_0").xpos.copy()
        box_quat = self.data.body("box_0").xquat.copy()
        target_pos = self.data.body("replan_target_pos").xpos.copy()
        target_quat = self.data.body("replan_target_pos").xquat.copy()
        rod_tip_pos = self.data.site("rod_tip").xpos.copy()
        rod_quat = self.data.body("push_rod").xquat.copy()
        qpos = self.data.qpos[:7].copy()
        qvel = self.data.qvel[:7].copy()

        if not unstable_simulation:
            reward = self._get_reward(episode_end, box_pos, box_quat, target_pos, target_quat,
                                      rod_tip_pos, rod_quat, qpos, qvel, action)
        else:
            reward = -50

        obs = self._get_obs()
        box_goal_pos_dist = 0. if not episode_end else np.linalg.norm(box_pos - target_pos)
        box_goal_quat_dist = 0. if not episode_end else rotation_distance(box_quat, target_quat)
        infos = {
            'episode_end': episode_end,
            'box_goal_pos_dist': box_goal_pos_dist,
            'box_goal_rot_dist': box_goal_quat_dist,
            'episode_energy': 0. if not episode_end else self._episode_energy,
            'is_success': True if episode_end and box_goal_pos_dist < 0.05 and box_goal_quat_dist < 0.5 else False,
            'num_steps': self._steps
        }

        terminated = episode_end and infos['is_success']
        truncated = episode_end and not infos['is_success']

        return obs, reward, terminated, truncated, infos

    def reset_model(self):
        # rest box to initial position
        self.set_state(self.init_qpos_box_pushing, self.init_qvel_box_pushing)
        box_init_pos = self.sample_context() if self.random_init else np.array([0.4, 0.3, -0.01, 0.0, 0.0, 0.0, 1.0])
        self.data.joint("box_joint").qpos = box_init_pos

        # set target position
        box_target_pos = self.sample_context()
        while np.linalg.norm(box_target_pos[:2] - box_init_pos[:2]) < 0.3:
            box_target_pos = self.sample_context()
        # box_target_pos[0] = 0.4
        # box_target_pos[1] = -0.3
        # box_target_pos[-4:] = np.array([0.0, 0.0, 0.0, 1.0])
        self.model.body_pos[2] = box_target_pos[:3]
        self.model.body_quat[2] = box_target_pos[-4:]
        self.model.body_pos[3] = box_target_pos[:3]
        self.model.body_quat[3] = box_target_pos[-4:]

        # set the robot to the right configuration (rod tip in the box)
        desired_tcp_pos = box_init_pos[:3] + np.array([0.0, 0.0, 0.15])
        desired_tcp_quat = np.array([0, 1, 0, 0])
        desired_joint_pos = self.calculateOfflineIK(desired_tcp_pos, desired_tcp_quat)
        self.data.qpos[:7] = desired_joint_pos

        mujoco.mj_forward(self.model, self.data)
        self._steps = 0
        self._episode_energy = 0.

        return self._get_obs()

    def sample_context(self):
        pos = self.np_random.uniform(low=BOX_POS_BOUND[0], high=BOX_POS_BOUND[1])
        theta = self.np_random.uniform(low=0, high=np.pi * 2)
        quat = rot_to_quat(theta, np.array([0, 0, 1]))
        return np.concatenate([pos, quat])

    def _get_reward(self, episode_end, box_pos, box_quat, target_pos, target_quat,
                    rod_tip_pos, rod_quat, qpos, qvel, action):
        raise NotImplementedError

    def _get_obs(self):
        obs = np.concatenate([
            self.data.qpos[:7].copy(),  # joint position
            self.data.qvel[:7].copy(),  # joint velocity
            # self.data.qfrc_bias[:7].copy(),  # joint gravity compensation
            # self.data.site("rod_tip").xpos.copy(),  # position of rod tip
            # self.data.body("push_rod").xquat.copy(),  # orientation of rod
            self.data.body("box_0").xpos.copy(),  # position of box
            self.data.body("box_0").xquat.copy(),  # orientation of box
            self.data.body("replan_target_pos").xpos.copy(),  # position of target
            self.data.body("replan_target_pos").xquat.copy()  # orientation of target
        ])
        return obs

    def _joint_limit_violate_penalty(self, qpos, qvel, enable_pos_limit=False, enable_vel_limit=False):
        penalty = 0.
        p_coeff = 1.
        v_coeff = 1.
        # q_limit
        if enable_pos_limit:
            higher_error = qpos - self._q_max
            lower_error = self._q_min - qpos
            penalty -= p_coeff * (abs(np.sum(higher_error[qpos > self._q_max])) +
                                  abs(np.sum(lower_error[qpos < self._q_min])))
        # q_dot_limit
        if enable_vel_limit:
            q_dot_error = abs(qvel) - abs(self._q_dot_max)
            penalty -= v_coeff * abs(np.sum(q_dot_error[q_dot_error > 0.]))
        return penalty

    def _get_box_vel(self):
        return self.data.body("box_0").cvel.copy()

    def get_body_jacp(self, name):
        id = mujoco.mj_name2id(self.model, 1, name)
        jacp = np.zeros((3, self.model.nv))
        mujoco.mj_jacBody(self.model, self.data, jacp, None, id)
        return jacp

    def get_body_jacr(self, name):
        id = mujoco.mj_name2id(self.model, 1, name)
        jacr = np.zeros((3, self.model.nv))
        mujoco.mj_jacBody(self.model, self.data, None, jacr, id)
        return jacr

    def calculateOfflineIK(self, desired_cart_pos, desired_cart_quat):
        """
        calculate offline inverse kinematics for franka pandas
        :param desired_cart_pos: desired cartesian position of tool center point
        :param desired_cart_quat: desired cartesian quaternion of tool center point
        :return: joint angles
        """
        J_reg = 1e-6
        w = np.diag([1, 1, 1, 1, 1, 1, 1])
        target_theta_null = np.array([
            3.57795216e-09,
            1.74532920e-01,
            3.30500960e-08,
            -8.72664630e-01,
            -1.14096181e-07,
            1.22173047e00,
            7.85398126e-01])
        eps = 1e-5          # threshold for convergence
        IT_MAX = 1000
        dt = 1e-3
        i = 0
        pgain = [
            33.9403713446798,
            30.9403713446798,
            33.9403713446798,
            27.69370238555632,
            33.98706171459314,
            30.9185531893281,
        ]
        pgain_null = 5 * np.array([
            7.675519770796831,
            2.676935478437176,
            8.539040163444975,
            1.270446361314313,
            8.87752182480855,
            2.186782233762969,
            4.414432577659688,
        ])
        pgain_limit = 20
        q = self.data.qpos[:7].copy()
        qd_d = np.zeros(q.shape)
        old_err_norm = np.inf

        while True:
            q_old = q
            q = q + dt * qd_d
            q = np.clip(q, q_min, q_max)
            self.data.qpos[:7] = q
            mujoco.mj_forward(self.model, self.data)
            current_cart_pos = self.data.body("tcp").xpos.copy()
            current_cart_quat = self.data.body("tcp").xquat.copy()

            cart_pos_error = np.clip(desired_cart_pos - current_cart_pos, -0.1, 0.1)

            if np.linalg.norm(current_cart_quat - desired_cart_quat) > np.linalg.norm(current_cart_quat + desired_cart_quat):
                current_cart_quat = -current_cart_quat
            cart_quat_error = np.clip(get_quaternion_error(current_cart_quat, desired_cart_quat), -0.5, 0.5)

            err = np.hstack((cart_pos_error, cart_quat_error))
            err_norm = np.sum(cart_pos_error**2) + np.sum((current_cart_quat - desired_cart_quat)**2)
            if err_norm > old_err_norm:
                q = q_old
                dt = 0.7 * dt
                continue
            else:
                dt = 1.025 * dt

            if err_norm < eps:
                break
            if i > IT_MAX:
                break

            old_err_norm = err_norm

            # get Jacobian by mujoco
            self.data.qpos[:7] = q
            mujoco.mj_forward(self.model, self.data)

            jacp = self.get_body_jacp("tcp")[:, :7].copy()
            jacr = self.get_body_jacr("tcp")[:, :7].copy()

            J = np.concatenate((jacp, jacr), axis=0)

            Jw = J.dot(w)

            # J * W * J.T + J_reg * I
            JwJ_reg = Jw.dot(J.T) + J_reg * np.eye(J.shape[0])

            # Null space velocity, points to home position
            qd_null = pgain_null * (target_theta_null - q)

            margin_to_limit = 0.1
            qd_null_limit = np.zeros(qd_null.shape)
            qd_null_limit_max = pgain_limit * (q_max - margin_to_limit - q)
            qd_null_limit_min = pgain_limit * (q_min + margin_to_limit - q)
            qd_null_limit[q > q_max - margin_to_limit] += qd_null_limit_max[q > q_max - margin_to_limit]
            qd_null_limit[q < q_min + margin_to_limit] += qd_null_limit_min[q < q_min + margin_to_limit]
            qd_null += qd_null_limit

            # W J.T (J W J' + reg I)^-1 xd_d + (I - W J.T (J W J' + reg I)^-1 J qd_null
            qd_d = np.linalg.solve(JwJ_reg, pgain * err - J.dot(qd_null))

            qd_d = w.dot(J.transpose()).dot(qd_d) + qd_null

            i += 1

        return q


class BoxPushingDense(BoxPushingEnvBase):
    def __init__(self, frame_skip: int = 10, random_init: bool = False):
        super(BoxPushingDense, self).__init__(frame_skip=frame_skip, random_init=random_init)
    def _get_reward(self, episode_end, box_pos, box_quat, target_pos, target_quat,
                    rod_tip_pos, rod_quat, qpos, qvel, action):
        joint_penalty = self._joint_limit_violate_penalty(qpos,
                                                          qvel,
                                                          enable_pos_limit=True,
                                                          enable_vel_limit=True)
        tcp_box_dist_reward = -2 * np.clip(np.linalg.norm(box_pos - rod_tip_pos), 0.05, 100)
        box_goal_pos_dist_reward = -3.5 * np.linalg.norm(box_pos - target_pos)
        box_goal_rot_dist_reward = -rotation_distance(box_quat, target_quat) / np.pi
        energy_cost = -0.0005 * np.sum(np.square(action))

        reward = joint_penalty + tcp_box_dist_reward + \
            box_goal_pos_dist_reward + box_goal_rot_dist_reward + energy_cost

        rod_inclined_angle = rotation_distance(rod_quat, self._desired_rod_quat)
        if rod_inclined_angle > np.pi / 4:
            reward -= rod_inclined_angle / (np.pi)

        return reward


class BoxPushingTemporalSparse(BoxPushingEnvBase):
    def __init__(self, frame_skip: int = 10, random_init: bool = False):
        super(BoxPushingTemporalSparse, self).__init__(frame_skip=frame_skip, random_init=random_init)

    def _get_reward(self, episode_end, box_pos, box_quat, target_pos, target_quat,
                    rod_tip_pos, rod_quat, qpos, qvel, action):
        reward = 0.
        joint_penalty = self._joint_limit_violate_penalty(qpos, qvel, enable_pos_limit=True, enable_vel_limit=True)
        energy_cost = -0.02 * np.sum(np.square(action))
        tcp_box_dist_reward = -2 * np.clip(np.linalg.norm(box_pos - rod_tip_pos), 0.05, 100)
        reward += joint_penalty + tcp_box_dist_reward + energy_cost
        rod_inclined_angle = rotation_distance(rod_quat, desired_rod_quat)

        if rod_inclined_angle > np.pi / 4:
            reward -= rod_inclined_angle / (np.pi)

        if not episode_end:
            return reward

        box_goal_dist = np.linalg.norm(box_pos - target_pos)

        box_goal_pos_dist_reward = -3.5 * box_goal_dist * 100
        box_goal_rot_dist_reward = -rotation_distance(box_quat, target_quat) / np.pi * 100

        ep_end_joint_vel = -50. * np.linalg.norm(qvel)

        reward += box_goal_pos_dist_reward + box_goal_rot_dist_reward + ep_end_joint_vel

        return reward


class BoxPushingTemporalSpatialSparse(BoxPushingEnvBase):

    def __init__(self, frame_skip: int = 10, random_init: bool = False):
        super(BoxPushingTemporalSpatialSparse, self).__init__(frame_skip=frame_skip, random_init=random_init)

    def _get_reward(self, episode_end, box_pos, box_quat, target_pos, target_quat,
                    rod_tip_pos, rod_quat, qpos, qvel, action):
        reward = 0.
        joint_penalty = self._joint_limit_violate_penalty(qpos, qvel, enable_pos_limit=True, enable_vel_limit=True)
        energy_cost = -0.02 * np.sum(np.square(action))
        tcp_box_dist_reward = -2 * np.clip(np.linalg.norm(box_pos - rod_tip_pos), 0.05, 100)
        reward += joint_penalty + tcp_box_dist_reward + energy_cost
        rod_inclined_angle = rotation_distance(rod_quat, desired_rod_quat)

        if rod_inclined_angle > np.pi / 4:
            reward -= rod_inclined_angle / (np.pi)

        if not episode_end:
            return reward

        box_goal_dist = np.linalg.norm(box_pos - target_pos)

        if box_goal_dist < 0.1:
            reward += 300
            box_goal_pos_dist_reward = np.clip(- 3.5 * box_goal_dist * 100 * 3, -100, 0)
            box_goal_rot_dist_reward = np.clip(- rotation_distance(box_quat, target_quat)/np.pi * 100 * 1.5, -100, 0)
            reward += box_goal_pos_dist_reward + box_goal_rot_dist_reward

        return reward

class BoxPushingTemporalSpatialSparse2(BoxPushingEnvBase):

    def __init__(self, frame_skip: int = 10, random_init: bool = False):
        super(BoxPushingTemporalSpatialSparse2, self).__init__(frame_skip=frame_skip, random_init=random_init)

    def _get_reward(self, episode_end, box_pos, box_quat, target_pos, target_quat,
                    rod_tip_pos, rod_quat, qpos, qvel, action):
        reward = 0.
        joint_penalty = self._joint_limit_violate_penalty(qpos, qvel, enable_pos_limit=True, enable_vel_limit=True)
        energy_cost = -0.0005 * np.sum(np.square(action))
        tcp_box_dist_reward = -2 * np.clip(np.linalg.norm(box_pos - rod_tip_pos), 0.05, 100)

        reward += joint_penalty + energy_cost + tcp_box_dist_reward

        rod_inclined_angle = rotation_distance(rod_quat, desired_rod_quat)

        if rod_inclined_angle > np.pi / 4:
            reward -= rod_inclined_angle / (np.pi)

        if not episode_end:
            return reward

        # Force the robot to stop at the end
        reward += -50. * np.linalg.norm(qvel)

        box_goal_dist = np.linalg.norm(box_pos - target_pos)

        if box_goal_dist < 0.1:
            box_goal_pos_dist_reward = np.clip(- 350. * box_goal_dist, -200, 0)
            box_goal_rot_dist_reward = np.clip(- rotation_distance(box_quat, target_quat)/np.pi * 100., -100, 0)
            reward += box_goal_pos_dist_reward + box_goal_rot_dist_reward
        else:
            reward -= 300.

        return reward


class BoxPushingNoConstraintSparse(BoxPushingEnvBase):
    def __init__(self, frame_skip: int = 10, random_init: bool = False):
        super(BoxPushingNoConstraintSparse, self).__init__(frame_skip=frame_skip, random_init=random_init)

    def _get_reward(self, episode_end, box_pos, box_quat, target_pos, target_quat,
                    rod_tip_pos, rod_quat, qpos, qvel, action):
        reward = 0.
        joint_penalty = self._joint_limit_violate_penalty(qpos, qvel, enable_pos_limit=True, enable_vel_limit=True)
        energy_cost = -0.0005 * np.sum(np.square(action))
        reward += joint_penalty + energy_cost

        if not episode_end:
            return reward

        box_goal_dist = np.linalg.norm(box_pos - target_pos)

        box_goal_pos_dist_reward = -3.5 * box_goal_dist * 100
        box_goal_rot_dist_reward = -rotation_distance(box_quat, target_quat) / np.pi * 100

        reward += box_goal_pos_dist_reward + box_goal_rot_dist_reward + self._get_end_vel_penalty()

        return reward

    def _get_end_vel_penalty(self):
        rot_coeff = 150.
        pos_coeff = 150.
        box_rot_pos_vel = self._get_box_vel()
        box_rot_vel = box_rot_pos_vel[:3]
        box_pos_vel = box_rot_pos_vel[3:]
        return -rot_coeff * np.linalg.norm(box_rot_vel) - pos_coeff * np.linalg.norm(box_pos_vel)<|MERGE_RESOLUTION|>--- conflicted
+++ resolved
@@ -27,7 +27,6 @@
     3. time-spatial-depend sparse reward
     """
 
-<<<<<<< HEAD
     metadata = {
         "render_modes": [
             "human",
@@ -37,10 +36,7 @@
         "render_fps": 50
     }
 
-    def __init__(self, frame_skip: int = 10):
-=======
-    def __init__(self, frame_skip: int = 10, random_init: bool = False):
->>>>>>> a3ceac71
+    def __init__(self, frame_skip: int = 10, random_init):
         utils.EzPickle.__init__(**locals())
         self._steps = 0
         self.init_qpos_box_pushing = np.array([0., 0., 0., -1.5, 0., 1.5, 0., 0., 0., 0.6, 0.45, 0.0, 1., 0., 0., 0.])
@@ -53,15 +49,12 @@
         self._desired_rod_quat = desired_rod_quat
 
         self._episode_energy = 0.
-<<<<<<< HEAD
 
         self.observation_space = spaces.Box(
             low=-np.inf, high=np.inf, shape=(28,), dtype=np.float64
         )
 
-=======
         self.random_init = random_init
->>>>>>> a3ceac71
         MujocoEnv.__init__(self,
                            model_path=os.path.join(os.path.dirname(__file__), "assets", "box_pushing.xml"),
                            frame_skip=self.frame_skip,
@@ -396,6 +389,7 @@
 
         return reward
 
+
 class BoxPushingTemporalSpatialSparse2(BoxPushingEnvBase):
 
     def __init__(self, frame_skip: int = 10, random_init: bool = False):
