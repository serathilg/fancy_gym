from typing import Tuple, Optional

import gym
import numpy as np
from gym import spaces
from mp_pytorch.mp.mp_interfaces import MPInterface

from fancy_gym.black_box.controller.base_controller import BaseController
from fancy_gym.black_box.raw_interface_wrapper import RawInterfaceWrapper
from fancy_gym.utils.utils import get_numpy


class BlackBoxWrapper(gym.ObservationWrapper):

    def __init__(self,
                 env: RawInterfaceWrapper,
                 trajectory_generator: MPInterface,
                 tracking_controller: BaseController,
                 duration: float,
                 verbose: int = 1,
                 learn_sub_trajectories: bool = False,
                 replanning_schedule: Optional[callable] = None,
                 reward_aggregation: callable = np.sum
                 ):
        """
        gym.Wrapper for leveraging a black box approach with a trajectory generator.

        Args:
            env: The (wrapped) environment this wrapper is applied on
            trajectory_generator: Generates the full or partial trajectory
            tracking_controller: Translates the desired trajectory to raw action sequences
            duration: Length of the trajectory of the movement primitive in seconds
            verbose: level of detail for returned values in info dict.
            learn_sub_trajectories: Transforms full episode learning into learning sub-trajectories, similar to
                step-based learning
            replanning_schedule: callable that receives
            reward_aggregation: function that takes the np.ndarray of step rewards as input and returns the trajectory
                reward, default summation over all values.
        """
        super().__init__(env)

        self.duration = duration
        self.learn_sub_trajectories = learn_sub_trajectories
        self.do_replanning = replanning_schedule is not None
        self.replanning_schedule = replanning_schedule or (lambda *x: False)
        self.current_traj_steps = 0

        # trajectory generation
        self.traj_gen = trajectory_generator
        self.tracking_controller = tracking_controller
        # self.time_steps = np.linspace(0, self.duration, self.traj_steps)
        # self.traj_gen.set_mp_times(self.time_steps)
        self.traj_gen.set_duration(self.duration, self.dt)

        # reward computation
        self.reward_aggregation = reward_aggregation

        # spaces
        self.return_context_observation = not (learn_sub_trajectories or self.do_replanning)
        self.traj_gen_action_space = self._get_traj_gen_action_space()
        self.action_space = self._get_action_space()
        self.observation_space = self._get_observation_space()

        # rendering
        self.render_kwargs = {}
        self.verbose = verbose

    def observation(self, observation):
        # return context space if we are
        if self.return_context_observation:
            observation = observation[self.env.context_mask]
        # cast dtype because metaworld returns incorrect that throws gym error
        return observation.astype(self.observation_space.dtype)

    def get_trajectory(self, action: np.ndarray) -> Tuple:
        clipped_params = np.clip(action, self.traj_gen_action_space.low, self.traj_gen_action_space.high)
        self.traj_gen.set_params(clipped_params)
        bc_time = np.array(0 if not self.do_replanning else self.current_traj_steps * self.dt)
        # TODO we could think about initializing with the previous desired value in order to have a smooth transition
        #  at least from the planning point of view.
        self.traj_gen.set_boundary_conditions(bc_time, self.current_pos, self.current_vel)
<<<<<<< HEAD
        self.traj_gen.set_duration(None if self.learn_sub_trajectories else self.duration, self.dt)
=======
        duration = None if self.learn_sub_trajectories else self.duration
        self.traj_gen.set_duration(duration, self.dt)
>>>>>>> a3466c32
        # traj_dict = self.traj_gen.get_trajs(get_pos=True, get_vel=True)
        trajectory = get_numpy(self.traj_gen.get_traj_pos())
        velocity = get_numpy(self.traj_gen.get_traj_vel())

<<<<<<< HEAD
        print(len(trajectory))

        if self.do_replanning:
            # Remove first part of trajectory as this is already over
            trajectory = trajectory[self.current_traj_steps:]
            velocity = velocity[self.current_traj_steps:]
=======
        # Remove first element of trajectory as this is the current position and velocity
        # trajectory = trajectory[1:]
        # velocity = velocity[1:]
>>>>>>> a3466c32

        return trajectory, velocity

    def _get_traj_gen_action_space(self):
        """This function can be used to set up an individual space for the parameters of the traj_gen."""
        min_action_bounds, max_action_bounds = self.traj_gen.get_params_bounds()
        action_space = gym.spaces.Box(low=min_action_bounds.numpy(), high=max_action_bounds.numpy(),
                                      dtype=self.env.action_space.dtype)
        return action_space

    def _get_action_space(self):
        """
        This function can be used to modify the action space for considering actions which are not learned via movement
        primitives. E.g. ball releasing time for the beer pong task. By default, it is the parameter space of the
        movement primitive.
        Only needs to be overwritten if the action space needs to be modified.
        """
        try:
            return self.traj_gen_action_space
        except AttributeError:
            return self._get_traj_gen_action_space()

    def _get_observation_space(self):
        if self.return_context_observation:
            mask = self.env.context_mask
            # return full observation
            min_obs_bound = self.env.observation_space.low[mask]
            max_obs_bound = self.env.observation_space.high[mask]
            return spaces.Box(low=min_obs_bound, high=max_obs_bound, dtype=self.env.observation_space.dtype)
        return self.env.observation_space

    def step(self, action: np.ndarray):
        """ This function generates a trajectory based on a MP and then does the usual loop over reset and step"""

        # TODO remove this part, right now only needed for beer pong
        mp_params, env_spec_params = self.env.episode_callback(action, self.traj_gen)
        trajectory, velocity = self.get_trajectory(mp_params)

        trajectory_length = len(trajectory)
        rewards = np.zeros(shape=(trajectory_length,))
        if self.verbose >= 2:
            actions = np.zeros(shape=(trajectory_length,) + self.env.action_space.shape)
            observations = np.zeros(shape=(trajectory_length,) + self.env.observation_space.shape,
                                    dtype=self.env.observation_space.dtype)

        infos = dict()
        done = False

        for t, (pos, vel) in enumerate(zip(trajectory, velocity)):
            step_action = self.tracking_controller.get_action(pos, vel, self.current_pos, self.current_vel)
            c_action = np.clip(step_action, self.env.action_space.low, self.env.action_space.high)
            obs, c_reward, done, info = self.env.step(c_action)
            rewards[t] = c_reward

            if self.verbose >= 2:
                actions[t, :] = c_action
                observations[t, :] = obs

            for k, v in info.items():
                elems = infos.get(k, [None] * trajectory_length)
                elems[t] = v
                infos[k] = elems

            if self.render_kwargs:
                self.env.render(**self.render_kwargs)

            if done or self.replanning_schedule(self.current_pos, self.current_vel, obs, c_action,
                                                t + 1 + self.current_traj_steps):
                break

        infos.update({k: v[:t] for k, v in infos.items()})
        self.current_traj_steps += t + 1

        if self.verbose >= 2:
            infos['positions'] = trajectory
            infos['velocities'] = velocity
            infos['step_actions'] = actions[:t + 1]
            infos['step_observations'] = observations[:t + 1]
            infos['step_rewards'] = rewards[:t + 1]

        infos['trajectory_length'] = t + 1
        trajectory_return = self.reward_aggregation(rewards[:t + 1])
        return self.observation(obs), trajectory_return, done, infos

    def render(self, **kwargs):
        """Only set render options here, such that they can be used during the rollout.
        This only needs to be called once"""
        self.render_kwargs = kwargs

    def reset(self, *, seed: Optional[int] = None, return_info: bool = False, options: Optional[dict] = None):
        self.current_traj_steps = 0
        return super(BlackBoxWrapper, self).reset()<|MERGE_RESOLUTION|>--- conflicted
+++ resolved
@@ -79,28 +79,16 @@
         # TODO we could think about initializing with the previous desired value in order to have a smooth transition
         #  at least from the planning point of view.
         self.traj_gen.set_boundary_conditions(bc_time, self.current_pos, self.current_vel)
-<<<<<<< HEAD
-        self.traj_gen.set_duration(None if self.learn_sub_trajectories else self.duration, self.dt)
-=======
         duration = None if self.learn_sub_trajectories else self.duration
         self.traj_gen.set_duration(duration, self.dt)
->>>>>>> a3466c32
         # traj_dict = self.traj_gen.get_trajs(get_pos=True, get_vel=True)
         trajectory = get_numpy(self.traj_gen.get_traj_pos())
         velocity = get_numpy(self.traj_gen.get_traj_vel())
-
-<<<<<<< HEAD
-        print(len(trajectory))
 
         if self.do_replanning:
             # Remove first part of trajectory as this is already over
             trajectory = trajectory[self.current_traj_steps:]
             velocity = velocity[self.current_traj_steps:]
-=======
-        # Remove first element of trajectory as this is the current position and velocity
-        # trajectory = trajectory[1:]
-        # velocity = velocity[1:]
->>>>>>> a3466c32
 
         return trajectory, velocity
 
