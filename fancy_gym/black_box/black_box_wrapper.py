--- conflicted
+++ resolved
@@ -86,7 +86,6 @@
 
     def get_trajectory(self, action: np.ndarray) -> Tuple:
         duration = self.duration
-        # duration = self.duration - self.current_traj_steps * self.dt
         if self.learn_sub_trajectories:
             duration = None
             # reset  with every new call as we need to set all arguments, such as tau, delay, again.
@@ -161,7 +160,6 @@
         infos = dict()
         done = False
 
-<<<<<<< HEAD
         if not traj_is_valid:
             obs, trajectory_return, done, infos = self.env.invalid_traj_callback(action, position, velocity,
                                                                                  self.return_context_observation)
@@ -175,14 +173,6 @@
                 c_action = np.clip(step_action, self.env.action_space.low, self.env.action_space.high)
                 obs, c_reward, done, info = self.env.step(c_action)
                 rewards[t] = c_reward
-=======
-        self.plan_steps += 1
-        for t, (pos, vel) in enumerate(zip(position, velocity)):
-            step_action = self.tracking_controller.get_action(pos, vel, self.current_pos, self.current_vel)
-            c_action = np.clip(step_action, self.env.action_space.low, self.env.action_space.high)
-            obs, c_reward, done, info = self.env.step(c_action)
-            rewards[t] = c_reward
->>>>>>> 61626135
 
                 if self.verbose >= 2:
                     actions[t, :] = c_action
@@ -196,17 +186,9 @@
                 if self.render_kwargs:
                     self.env.render(**self.render_kwargs)
 
-<<<<<<< HEAD
-                if done or self.replanning_schedule(current_pos, current_vel, obs, c_action,
-                                                    t + 1 + self.current_traj_steps):
-
-                    if not done and self.max_planning_times is not None and self.plan_steps >= self.max_planning_times:
-                        continue
-=======
             if done or (self.replanning_schedule(self.current_pos, self.current_vel, obs, c_action,
                                                  t + 1 + self.current_traj_steps)
                         and self.plan_steps < self.max_planning_times):
->>>>>>> 61626135
 
                     self.condition_pos = pos if self.condition_on_desired else None
                     self.condition_vel = vel if self.condition_on_desired else None
