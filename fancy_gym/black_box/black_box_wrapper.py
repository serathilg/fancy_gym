from typing import Tuple, Optional, Callable

import gym
import numpy as np
from gym import spaces
from mp_pytorch.mp.mp_interfaces import MPInterface

from fancy_gym.black_box.controller.base_controller import BaseController
from fancy_gym.black_box.raw_interface_wrapper import RawInterfaceWrapper
from fancy_gym.utils.utils import get_numpy


class BlackBoxWrapper(gym.ObservationWrapper):

    def __init__(self,
                 env: RawInterfaceWrapper,
                 trajectory_generator: MPInterface,
                 tracking_controller: BaseController,
                 duration: float,
                 verbose: int = 1,
                 learn_sub_trajectories: bool = False,
                 replanning_schedule: Optional[
                     Callable[[np.ndarray, np.ndarray, np.ndarray, np.ndarray, int], bool]] = None,
                 reward_aggregation: Callable[[np.ndarray], float] = np.sum,
                 max_planning_times: int = np.inf,
                 condition_on_desired: bool = False
                 ):
        """
        gym.Wrapper for leveraging a black box approach with a trajectory generator.

        Args:
            env: The (wrapped) environment this wrapper is applied on
            trajectory_generator: Generates the full or partial trajectory
            tracking_controller: Translates the desired trajectory to raw action sequences
            duration: Length of the trajectory of the movement primitive in seconds
            verbose: level of detail for returned values in info dict.
            learn_sub_trajectories: Transforms full episode learning into learning sub-trajectories, similar to
                step-based learning
            replanning_schedule: callable that receives
            reward_aggregation: function that takes the np.ndarray of step rewards as input and returns the trajectory
                reward, default summation over all values.
        """
        super().__init__(env)

        self.duration = duration
        self.learn_sub_trajectories = learn_sub_trajectories
        self.do_replanning = replanning_schedule is not None
        self.replanning_schedule = replanning_schedule or (lambda *x: False)
        self.current_traj_steps = 0

        # trajectory generation
        self.traj_gen = trajectory_generator
        self.tracking_controller = tracking_controller
        # self.time_steps = np.linspace(0, self.duration, self.traj_steps)
        # self.traj_gen.set_mp_times(self.time_steps)
        self.traj_gen.set_duration(self.duration, self.dt)

        # reward computation
        self.reward_aggregation = reward_aggregation

        # spaces
        self.return_context_observation = not (learn_sub_trajectories or self.do_replanning)
        self.traj_gen_action_space = self._get_traj_gen_action_space()
        self.action_space = self._get_action_space()

        self.observation_space = self._get_observation_space()

        # rendering
        self.render_kwargs = {}
        self.verbose = verbose

        # condition value
        self.condition_on_desired = condition_on_desired
        self.condition_pos = None
        self.condition_vel = None

        self.max_planning_times = max_planning_times
        self.plan_steps = 0

    def observation(self, observation):
        # return context space if we are
        if self.return_context_observation:
            observation = observation[self.env.context_mask]
        # cast dtype because metaworld returns incorrect that throws gym error
        return observation.astype(self.observation_space.dtype)

    def get_trajectory(self, action: np.ndarray) -> Tuple:
<<<<<<< HEAD
        # duration = self.duration
        # duration = self.duration - self.current_traj_steps * self.dt
        duration = action[0]
=======
        duration = self.duration
>>>>>>> 5750f6eb
        if self.learn_sub_trajectories:
            duration = None
            # reset  with every new call as we need to set all arguments, such as tau, delay, again.
            # If we do not do this, the traj_gen assumes we are continuing the trajectory.
            self.traj_gen.reset()

        clipped_params = np.clip(action, self.traj_gen_action_space.low, self.traj_gen_action_space.high)
        self.traj_gen.set_params(clipped_params)
        bc_time = np.array(0 if not self.do_replanning else self.current_traj_steps * self.dt)
        # TODO we could think about initializing with the previous desired value in order to have a smooth transition
        #  at least from the planning point of view.
<<<<<<< HEAD
        # self.traj_gen.set_boundary_conditions(bc_time, self.current_pos, self.current_vel)
        if self.current_traj_steps == 0:
            self.condition_pos = self.current_pos
            self.condition_vel = self.current_vel

        # bc_time = torch.as_tensor(bc_time, dtype=torch.float32)
        # self.condition_pos = torch.as_tensor(self.condition_pos, dtype=torch.float32)
        # self.condition_vel = torch.as_tensor(self.condition_vel, dtype=torch.float32)
        print("bc_time", bc_time)
        print("self.condition_pos", self.condition_pos)
        print("self.condition_vel", self.condition_vel)
        self.traj_gen.set_boundary_conditions(bc_time, self.condition_pos, self.condition_vel)
        # self.traj_gen.set_duration(duration, self.dt)
=======

        condition_pos = self.condition_pos if self.condition_pos is not None else self.current_pos
        condition_vel = self.condition_vel if self.condition_vel is not None else self.current_vel

        self.traj_gen.set_boundary_conditions(bc_time, condition_pos, condition_vel)
>>>>>>> 5750f6eb
        self.traj_gen.set_duration(duration, self.dt)
        # traj_dict = self.traj_gen.get_trajs(get_pos=True, get_vel=True)
        position = get_numpy(self.traj_gen.get_traj_pos())
        velocity = get_numpy(self.traj_gen.get_traj_vel())

        # if self.do_replanning:
        #     # Remove first part of trajectory as this is already over
        #     position = position[self.current_traj_steps:]
        #     velocity = velocity[self.current_traj_steps:]

        return position, velocity

    def _get_traj_gen_action_space(self):
        """This function can be used to set up an individual space for the parameters of the traj_gen."""
        min_action_bounds, max_action_bounds = self.traj_gen.get_params_bounds()
        action_space = gym.spaces.Box(low=min_action_bounds.numpy(), high=max_action_bounds.numpy(),
                                      dtype=self.env.action_space.dtype)
        return action_space

    def _get_action_space(self):
        """
        This function can be used to modify the action space for considering actions which are not learned via movement
        primitives. E.g. ball releasing time for the beer pong task. By default, it is the parameter space of the
        movement primitive.
        Only needs to be overwritten if the action space needs to be modified.
        """
        try:
            return self.traj_gen_action_space
        except AttributeError:
            return self._get_traj_gen_action_space()

    def _get_observation_space(self):
        if self.return_context_observation:
            mask = self.env.context_mask
            # return full observation
            min_obs_bound = self.env.observation_space.low[mask]
            max_obs_bound = self.env.observation_space.high[mask]
            return spaces.Box(low=min_obs_bound, high=max_obs_bound, dtype=self.env.observation_space.dtype)
        return self.env.observation_space

    def step(self, action: np.ndarray):
        """ This function generates a trajectory based on a MP and then does the usual loop over reset and step"""

        position, velocity = self.get_trajectory(action)
<<<<<<< HEAD

        print("position", position)
        print("velocity", velocity)

        traj_is_valid = self.env.episode_callback(action, position, velocity)
=======
        position, velocity = self.env.set_episode_arguments(action, position, velocity)
        traj_is_valid, position, velocity = self.env.preprocessing_and_validity_callback(action, position, velocity)
>>>>>>> 5750f6eb

        trajectory_length = len(position)
        rewards = np.zeros(shape=(trajectory_length,))
        if self.verbose >= 2:
            actions = np.zeros(shape=(trajectory_length,) + self.env.action_space.shape)
            observations = np.zeros(shape=(trajectory_length,) + self.env.observation_space.shape,
                                    dtype=self.env.observation_space.dtype)

        infos = dict()
        done = False

        if traj_is_valid is False:
            obs, trajectory_return, done, infos = self.env.invalid_traj_callback(action, position, velocity,
                                                                                 self.return_context_observation)
            return self.observation(obs), trajectory_return, done, infos
        else:
            self.plan_steps += 1
            for t, (pos, vel) in enumerate(zip(position, velocity)):
                step_action = self.tracking_controller.get_action(pos, vel, self.current_pos, self.current_vel)
                c_action = np.clip(step_action, self.env.action_space.low, self.env.action_space.high)
                obs, c_reward, done, info = self.env.step(c_action)
                rewards[t] = c_reward

                if self.verbose >= 2:
                    actions[t, :] = c_action
                    observations[t, :] = obs

                for k, v in info.items():
                    elems = infos.get(k, [None] * trajectory_length)
                    elems[t] = v
                    infos[k] = elems

                if self.render_kwargs:
                    self.env.render(**self.render_kwargs)

                if done or (self.replanning_schedule(self.current_pos, self.current_vel, obs, c_action,
                                                 t + 1 + self.current_traj_steps)
                        and self.plan_steps < self.max_planning_times):

                    self.condition_pos = pos if self.condition_on_desired else None
                    self.condition_vel = vel if self.condition_on_desired else None

                    break

            infos.update({k: v[:t+1] for k, v in infos.items()})
            self.current_traj_steps += t + 1

            if self.verbose >= 2:
                infos['positions'] = position
                infos['velocities'] = velocity
                infos['step_actions'] = actions[:t + 1]
                infos['step_observations'] = observations[:t + 1]
                infos['step_rewards'] = rewards[:t + 1]

            infos['trajectory_length'] = t + 1
            trajectory_return = self.reward_aggregation(rewards[:t + 1])
            return self.observation(obs), trajectory_return, done, infos

    def render(self, **kwargs):
        """Only set render options here, such that they can be used during the rollout.
        This only needs to be called once"""
        self.render_kwargs = kwargs

    def reset(self, *, seed: Optional[int] = None, return_info: bool = False, options: Optional[dict] = None):
        self.current_traj_steps = 0
        self.plan_steps = 0
        self.traj_gen.reset()
        self.condition_vel = None
        self.condition_pos = None
        return super(BlackBoxWrapper, self).reset()<|MERGE_RESOLUTION|>--- conflicted
+++ resolved
@@ -85,13 +85,7 @@
         return observation.astype(self.observation_space.dtype)
 
     def get_trajectory(self, action: np.ndarray) -> Tuple:
-<<<<<<< HEAD
-        # duration = self.duration
-        # duration = self.duration - self.current_traj_steps * self.dt
-        duration = action[0]
-=======
         duration = self.duration
->>>>>>> 5750f6eb
         if self.learn_sub_trajectories:
             duration = None
             # reset  with every new call as we need to set all arguments, such as tau, delay, again.
@@ -103,27 +97,11 @@
         bc_time = np.array(0 if not self.do_replanning else self.current_traj_steps * self.dt)
         # TODO we could think about initializing with the previous desired value in order to have a smooth transition
         #  at least from the planning point of view.
-<<<<<<< HEAD
-        # self.traj_gen.set_boundary_conditions(bc_time, self.current_pos, self.current_vel)
-        if self.current_traj_steps == 0:
-            self.condition_pos = self.current_pos
-            self.condition_vel = self.current_vel
-
-        # bc_time = torch.as_tensor(bc_time, dtype=torch.float32)
-        # self.condition_pos = torch.as_tensor(self.condition_pos, dtype=torch.float32)
-        # self.condition_vel = torch.as_tensor(self.condition_vel, dtype=torch.float32)
-        print("bc_time", bc_time)
-        print("self.condition_pos", self.condition_pos)
-        print("self.condition_vel", self.condition_vel)
-        self.traj_gen.set_boundary_conditions(bc_time, self.condition_pos, self.condition_vel)
-        # self.traj_gen.set_duration(duration, self.dt)
-=======
 
         condition_pos = self.condition_pos if self.condition_pos is not None else self.current_pos
         condition_vel = self.condition_vel if self.condition_vel is not None else self.current_vel
 
         self.traj_gen.set_boundary_conditions(bc_time, condition_pos, condition_vel)
->>>>>>> 5750f6eb
         self.traj_gen.set_duration(duration, self.dt)
         # traj_dict = self.traj_gen.get_trajs(get_pos=True, get_vel=True)
         position = get_numpy(self.traj_gen.get_traj_pos())
@@ -168,16 +146,8 @@
         """ This function generates a trajectory based on a MP and then does the usual loop over reset and step"""
 
         position, velocity = self.get_trajectory(action)
-<<<<<<< HEAD
-
-        print("position", position)
-        print("velocity", velocity)
-
-        traj_is_valid = self.env.episode_callback(action, position, velocity)
-=======
         position, velocity = self.env.set_episode_arguments(action, position, velocity)
         traj_is_valid, position, velocity = self.env.preprocessing_and_validity_callback(action, position, velocity)
->>>>>>> 5750f6eb
 
         trajectory_length = len(position)
         rewards = np.zeros(shape=(trajectory_length,))
