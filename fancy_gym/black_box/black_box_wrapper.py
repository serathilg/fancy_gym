--- conflicted
+++ resolved
@@ -1,8 +1,4 @@
-<<<<<<< HEAD
-from typing import Tuple, Optional, Callable
-=======
-from typing import Tuple, Optional, Dict, Any
->>>>>>> c53924d9
+from typing import Tuple, Optional, Callable, Dict, Any
 
 import gymnasium as gym
 import numpy as np
@@ -64,7 +60,8 @@
         self.reward_aggregation = reward_aggregation
 
         # spaces
-        self.return_context_observation = not (learn_sub_trajectories or self.do_replanning)
+        self.return_context_observation = not (
+            learn_sub_trajectories or self.do_replanning)
         self.traj_gen_action_space = self._get_traj_gen_action_space()
         self.action_space = self._get_action_space()
         self.observation_space = self._get_observation_space()
@@ -96,14 +93,17 @@
             # If we do not do this, the traj_gen assumes we are continuing the trajectory.
             self.traj_gen.reset()
 
-        clipped_params = np.clip(action, self.traj_gen_action_space.low, self.traj_gen_action_space.high)
+        clipped_params = np.clip(
+            action, self.traj_gen_action_space.low, self.traj_gen_action_space.high)
         self.traj_gen.set_params(clipped_params)
-        init_time = np.array(0 if not self.do_replanning else self.current_traj_steps * self.dt)
+        init_time = np.array(
+            0 if not self.do_replanning else self.current_traj_steps * self.dt)
 
         condition_pos = self.condition_pos if self.condition_pos is not None else self.current_pos
         condition_vel = self.condition_vel if self.condition_vel is not None else self.current_vel
 
-        self.traj_gen.set_initial_conditions(init_time, condition_pos, condition_vel)
+        self.traj_gen.set_initial_conditions(
+            init_time, condition_pos, condition_vel)
         self.traj_gen.set_duration(duration, self.dt)
 
         position = get_numpy(self.traj_gen.get_traj_pos())
@@ -143,13 +143,15 @@
         """ This function generates a trajectory based on a MP and then does the usual loop over reset and step"""
 
         # TODO remove this part, right now only needed for beer pong
-        mp_params, env_spec_params = self.env.episode_callback(action, self.traj_gen)
+        mp_params, env_spec_params = self.env.episode_callback(
+            action, self.traj_gen)
         position, velocity = self.get_trajectory(mp_params)
 
         trajectory_length = len(position)
         rewards = np.zeros(shape=(trajectory_length,))
         if self.verbose >= 2:
-            actions = np.zeros(shape=(trajectory_length,) + self.env.action_space.shape)
+            actions = np.zeros(shape=(trajectory_length,) +
+                               self.env.action_space.shape)
             observations = np.zeros(shape=(trajectory_length,) + self.env.observation_space.shape,
                                     dtype=self.env.observation_space.dtype)
 
@@ -158,9 +160,12 @@
 
         self.plan_steps += 1
         for t, (pos, vel) in enumerate(zip(position, velocity)):
-            step_action = self.tracking_controller.get_action(pos, vel, self.current_pos, self.current_vel)
-            c_action = np.clip(step_action, self.env.action_space.low, self.env.action_space.high)
-            obs, c_reward, terminated, truncated, info = self.env.step(c_action)
+            step_action = self.tracking_controller.get_action(
+                pos, vel, self.current_pos, self.current_vel)
+            c_action = np.clip(
+                step_action, self.env.action_space.low, self.env.action_space.high)
+            obs, c_reward, terminated, truncated, info = self.env.step(
+                c_action)
             rewards[t] = c_reward
 
             if self.verbose >= 2:
@@ -175,19 +180,14 @@
             if self.render_kwargs:
                 self.env.render(**self.render_kwargs)
 
-<<<<<<< HEAD
-            if done or (self.replanning_schedule(self.current_pos, self.current_vel, obs, c_action,
-                                                 t + 1 + self.current_traj_steps)
-                        and self.plan_steps < self.max_planning_times):
+            if terminated or truncated or (self.replanning_schedule(self.current_pos, self.current_vel, obs, c_action,
+                                                                    t + 1 + self.current_traj_steps)
+                                           and self.plan_steps < self.max_planning_times):
 
                 if self.condition_on_desired:
                     self.condition_pos = pos
                     self.condition_vel = vel
 
-=======
-            if terminated or truncated or self.replanning_schedule(self.current_pos, self.current_vel, obs, c_action,
-                                                                   t + 1 + self.current_traj_steps):
->>>>>>> c53924d9
                 break
 
         infos.update({k: v[:t + 1] for k, v in infos.items()})
@@ -212,12 +212,8 @@
     def reset(self, *, seed: Optional[int] = None, options: Optional[Dict[str, Any]] = None) \
             -> Tuple[ObsType, Dict[str, Any]]:
         self.current_traj_steps = 0
-<<<<<<< HEAD
         self.plan_steps = 0
         self.traj_gen.reset()
         self.condition_pos = None
         self.condition_vel = None
-        return super(BlackBoxWrapper, self).reset()
-=======
-        return super(BlackBoxWrapper, self).reset(seed=seed, options=options)
->>>>>>> c53924d9
+        return super(BlackBoxWrapper, self).reset(seed=seed, options=options)