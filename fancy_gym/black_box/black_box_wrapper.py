--- conflicted
+++ resolved
@@ -22,13 +22,8 @@
                  replanning_schedule: Optional[
                      Callable[[np.ndarray, np.ndarray, np.ndarray, np.ndarray, int], bool]] = None,
                  reward_aggregation: Callable[[np.ndarray], float] = np.sum,
-<<<<<<< HEAD
-                 max_planning_times = None,
-                 desired_conditioning: bool = False
-=======
                  max_planning_times: int = None,
                  condition_on_desired: bool = False
->>>>>>> 42863cee
                  ):
         """
         gym.Wrapper for leveraging a black box approach with a trajectory generator.
@@ -68,7 +63,6 @@
         self.traj_gen_action_space = self._get_traj_gen_action_space()
         self.action_space = self._get_action_space()
 
-<<<<<<< HEAD
         # no goal learning
         # tricky_action_upperbound = [np.inf] * (self.traj_gen_action_space.shape[0] - 7)
         # tricky_action_lowerbound = [-np.inf] * (self.traj_gen_action_space.shape[0] - 7)
@@ -77,8 +71,6 @@
         self.action_space.high[0] = 1.5
         self.action_space.low[1] = 0.05
         self.action_space.high[1] = 0.15
-=======
->>>>>>> 42863cee
         self.observation_space = self._get_observation_space()
 
         # rendering
@@ -86,18 +78,12 @@
         self.verbose = verbose
 
         # condition value
-<<<<<<< HEAD
-        self.desired_conditioning = False
-=======
         self.condition_on_desired = condition_on_desired
->>>>>>> 42863cee
         self.condition_pos = None
         self.condition_vel = None
 
         self.max_planning_times = max_planning_times
         self.plan_steps = 0
-
-        self.tau_first_prediction = None
 
     def observation(self, observation):
         # return context space if we are
@@ -120,24 +106,11 @@
         bc_time = np.array(0 if not self.do_replanning else self.current_traj_steps * self.dt)
         # TODO we could think about initializing with the previous desired value in order to have a smooth transition
         #  at least from the planning point of view.
-<<<<<<< HEAD
-        # self.traj_gen.set_boundary_conditions(bc_time, self.current_pos, self.current_vel)
-        if self.current_traj_steps == 0:
-            self.condition_pos = self.current_pos
-            self.condition_vel = self.current_vel
-
-        bc_time = torch.as_tensor(bc_time, dtype=torch.float32)
-        self.condition_pos = torch.as_tensor(self.condition_pos, dtype=torch.float32)
-        self.condition_vel = torch.as_tensor(self.condition_vel, dtype=torch.float32)
-        self.traj_gen.set_boundary_conditions(bc_time, self.condition_pos, self.condition_vel)
-        # self.traj_gen.set_duration(duration, self.dt)
-=======
 
         condition_pos = self.condition_pos if self.condition_pos is not None else self.current_pos
         condition_vel = self.condition_vel if self.condition_vel is not None else self.current_vel
 
         self.traj_gen.set_boundary_conditions(bc_time, condition_pos, condition_vel)
->>>>>>> 42863cee
         self.traj_gen.set_duration(duration, self.dt)
         # traj_dict = self.traj_gen.get_trajs(get_pos=True, get_vel=True)
         position = get_numpy(self.traj_gen.get_traj_pos())
@@ -180,12 +153,6 @@
 
     def step(self, action: np.ndarray):
         """ This function generates a trajectory based on a MP and then does the usual loop over reset and step"""
-<<<<<<< HEAD
-        # time_is_valid = self.env.check_time_validity(action)
-        #
-        # if time_valid:
-=======
->>>>>>> 42863cee
 
         # TODO remove this part, right now only needed for beer pong
         # mp_params, env_spec_params, proceed = self.env.episode_callback(action, self.traj_gen)
@@ -202,26 +169,13 @@
         infos = dict()
         done = False
 
-<<<<<<< HEAD
-        if self.verbose >= 2:
-            desired_pos_traj = []
-            desired_vel_traj = []
-            pos_traj = []
-            vel_traj = []
-=======
-        self.plan_steps += 1
-        for t, (pos, vel) in enumerate(zip(position, velocity)):
-            current_pos = self.current_pos
-            current_vel = self.current_vel
-            step_action = self.tracking_controller.get_action(pos, vel, current_pos, current_vel)
-            c_action = np.clip(step_action, self.env.action_space.low, self.env.action_space.high)
-            obs, c_reward, done, info = self.env.step(c_action)
-            rewards[t] = c_reward
->>>>>>> 42863cee
+
 
         if traj_is_valid:
-            self.plan_counts += 1
+            self.plan_steps += 1
             for t, (pos, vel) in enumerate(zip(position, velocity)):
+                current_pos = self.current_pos
+                current_vel = self.current_vel
                 step_action = self.tracking_controller.get_action(pos, vel, self.current_pos, self.current_vel)
                 c_action = np.clip(step_action, self.env.action_space.low, self.env.action_space.high)
                 obs, c_reward, done, info = self.env.step(c_action)
@@ -236,54 +190,29 @@
                     elems[t] = v
                     infos[k] = elems
 
-<<<<<<< HEAD
-                if self.verbose >= 2:
-                    desired_pos_traj.append(pos)
-                    desired_vel_traj.append(vel)
-                    pos_traj.append(self.current_pos)
-                    vel_traj.append(self.current_vel)
-
                 if self.render_kwargs:
                     self.env.render(**self.render_kwargs)
 
-                if done or (self.replanning_schedule(self.current_pos, self.current_vel, obs, c_action,
-                                                        t + 1 + self.current_traj_steps)
-                        and self.max_planning_times is not None and self.plan_counts < self.max_planning_times):
-=======
-            if done or self.replanning_schedule(current_pos, current_vel, obs, c_action,
-                                                t + 1 + self.current_traj_steps):
-
-                if self.max_planning_times is not None and self.plan_steps >= self.max_planning_times:
-                    continue
-
-                self.condition_pos = pos if self.condition_on_desired else None
-                self.condition_vel = vel if self.condition_on_desired else None
->>>>>>> 42863cee
-
-                        # if self.max_planning_times is not None and self.plan_counts >= self.max_planning_times:
-                        #     continue
-
-                    self.condition_pos = pos if self.desired_conditioning else self.current_pos
-                    self.condition_vel = vel if self.desired_conditioning else self.current_vel
-
-<<<<<<< HEAD
+                if done or self.replanning_schedule(current_pos, current_vel, obs, c_action,
+                                                    t + 1 + self.current_traj_steps):
+
+                    if self.max_planning_times is not None and self.plan_steps >= self.max_planning_times:
+                        continue
+
+                    self.condition_pos = pos if self.condition_on_desired else None
+                    self.condition_vel = vel if self.condition_on_desired else None
+
                     break
 
             infos.update({k: v[:t+1] for k, v in infos.items()})
             self.current_traj_steps += t + 1
 
-            if self.verbose >= 2:
-                infos['desired_pos'] = position[:t+1]
-                infos['desired_vel'] = velocity[:t+1]
-                infos['current_pos'] = self.current_pos
-                infos['current_vel'] = self.current_vel
-                infos['step_actions'] = actions[:t + 1]
-                infos['step_observations'] = observations[:t + 1]
-                infos['step_rewards'] = rewards[:t + 1]
-                infos['desired_pos_traj'] = np.array(desired_pos_traj)
-                infos['desired_vel_traj'] = np.array(desired_vel_traj)
-                infos['pos_traj'] = np.array(pos_traj)
-                infos['vel_traj'] = np.array(vel_traj)
+        if self.verbose >= 2:
+            infos['positions'] = position
+            infos['velocities'] = velocity
+            infos['step_actions'] = actions[:t + 1]
+            infos['step_observations'] = observations[:t + 1]
+            infos['step_rewards'] = rewards[:t + 1]
 
             infos['trajectory_length'] = t + 1
             trajectory_return = self.reward_aggregation(rewards[:t + 1])
@@ -291,18 +220,6 @@
         else:
             obs, trajectory_return, done, infos = self.env.invalid_traj_callback(action, position, velocity)
             return self.observation(obs), trajectory_return, done, infos
-=======
-        if self.verbose >= 2:
-            infos['positions'] = position
-            infos['velocities'] = velocity
-            infos['step_actions'] = actions[:t + 1]
-            infos['step_observations'] = observations[:t + 1]
-            infos['step_rewards'] = rewards[:t + 1]
-
-        infos['trajectory_length'] = t + 1
-        trajectory_return = self.reward_aggregation(rewards[:t + 1])
-        return self.observation(obs), trajectory_return, done, infos
->>>>>>> 42863cee
 
     def render(self, **kwargs):
         """Only set render options here, such that they can be used during the rollout.
@@ -311,11 +228,6 @@
 
     def reset(self, *, seed: Optional[int] = None, return_info: bool = False, options: Optional[dict] = None):
         self.current_traj_steps = 0
-<<<<<<< HEAD
-        self.plan_counts = 0
-        self.tau_first_prediction = None
-=======
         self.plan_steps = 0
->>>>>>> 42863cee
         self.traj_gen.reset()
         return super(BlackBoxWrapper, self).reset()