<<<<<<< HEAD
from mp_pytorch.basis_gn import NormalizedRBFBasisGenerator, ZeroPaddingNormalizedRBFBasisGenerator, ProDMPBasisGenerator
=======
from mp_pytorch.basis_gn import NormalizedRBFBasisGenerator, ZeroPaddingNormalizedRBFBasisGenerator, \
    ProDMPBasisGenerator
>>>>>>> bea6543d
from mp_pytorch.phase_gn import PhaseGenerator

ALL_TYPES = ["rbf", "zero_rbf", "rhythmic"]


def get_basis_generator(basis_generator_type: str, phase_generator: PhaseGenerator, **kwargs):
    basis_generator_type = basis_generator_type.lower()
    if basis_generator_type == "rbf":
        return NormalizedRBFBasisGenerator(phase_generator, **kwargs)
    elif basis_generator_type == "zero_rbf":
        return ZeroPaddingNormalizedRBFBasisGenerator(phase_generator, **kwargs)
    elif basis_generator_type == "prodmp":
<<<<<<< HEAD
=======
        from mp_pytorch.phase_gn import ExpDecayPhaseGenerator
        assert isinstance(phase_generator, ExpDecayPhaseGenerator)
>>>>>>> bea6543d
        return ProDMPBasisGenerator(phase_generator, **kwargs)
    elif basis_generator_type == "rhythmic":
        raise NotImplementedError()
        # return RhythmicBasisGenerator(phase_generator, **kwargs)
    else:
        raise ValueError(f"Specified basis generator type {basis_generator_type} not supported, "
                         f"please choose one of {ALL_TYPES}.")<|MERGE_RESOLUTION|>--- conflicted
+++ resolved
@@ -1,9 +1,5 @@
-<<<<<<< HEAD
-from mp_pytorch.basis_gn import NormalizedRBFBasisGenerator, ZeroPaddingNormalizedRBFBasisGenerator, ProDMPBasisGenerator
-=======
 from mp_pytorch.basis_gn import NormalizedRBFBasisGenerator, ZeroPaddingNormalizedRBFBasisGenerator, \
     ProDMPBasisGenerator
->>>>>>> bea6543d
 from mp_pytorch.phase_gn import PhaseGenerator
 
 ALL_TYPES = ["rbf", "zero_rbf", "rhythmic"]
@@ -16,11 +12,8 @@
     elif basis_generator_type == "zero_rbf":
         return ZeroPaddingNormalizedRBFBasisGenerator(phase_generator, **kwargs)
     elif basis_generator_type == "prodmp":
-<<<<<<< HEAD
-=======
         from mp_pytorch.phase_gn import ExpDecayPhaseGenerator
         assert isinstance(phase_generator, ExpDecayPhaseGenerator)
->>>>>>> bea6543d
         return ProDMPBasisGenerator(phase_generator, **kwargs)
     elif basis_generator_type == "rhythmic":
         raise NotImplementedError()
