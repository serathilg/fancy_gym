--- conflicted
+++ resolved
@@ -82,13 +82,6 @@
 if __name__ == '__main__':
     # example_mujoco()
     # example_dmp()
-<<<<<<< HEAD
-    # example_async()
-    env = gym.make("alr_envs:HoleReacherDMP-v0")
-    # env = gym.make("alr_envs:SimpleReacherDMP-v1")
-    print()
-=======
     example_async("alr_envs:LongSimpleReacherDMP-v0", 4)
     # env = gym.make("alr_envs:HoleReacherDMP-v0", context=0.1)
-    # env = gym.make("alr_envs:HoleReacherDMP-v1")
->>>>>>> 6ae19596
+    # env = gym.make("alr_envs:HoleReacherDMP-v1")